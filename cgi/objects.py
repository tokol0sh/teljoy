
import MySQLdb
from MySQLdb.cursors import DictCursor

import time

from teljoy import globals

class Object:

  def empty(self):
    self.ObjID=''
    self.name=''
    self.origid=''
    self.ObjRA=''
    self.ObjDec=''
    self.ObjEpoch=0
    self.filtnames=''
    self.exptimes=1
    self.filtname=''
    self.exptime=1
    self.subframes=1
    self.sublist=[('',0.0)]
    self.XYpos=(0,0)
    self.type='IMAGE'
    self.period=0.0
    self.comment=''
    self.LastObs=0.0
    self.errors=''

  def __init__(self, str='', curs=None):
    if not curs:
      curs=db.cursor()
    if str=='':
      self.empty()
    else:
      curs.execute("select * from objects where UPPER(ObjID)='"+str.upper()+"'")
      
      if not curs.rowcount:
        self.empty()
        self.ObjID=str
        return
      else:
        c=curs.fetchallDict()[0]
      self.ObjID=c['ObjID'].strip()
      self.name=c['name']
#     self.name=c['name'].strip()
      self.origid=self.ObjID
      self.ObjRA=c['ObjRA'].strip()
      self.ObjDec=c['ObjDec'].strip()
      self.ObjEpoch=float(c['ObjEpoch'])
#     self.ObjEpoch=float(c['ObjEpoch'].strip())
      filtnames = c['filtnames'].strip()
      exptimes = c['exptimes'].strip()
      self.subframes,self.sublist = psl(filtnames,exptimes)
      self.XYpos=(int(c['XYpos_X']),int(c['XYpos_Y']))
      self.type=c['type'].strip()
      try:
        self.period=float(c['period'])
#       self.period=float(c['period'].strip())
      except TypeError:
        self.period=0.0
      self.comment=c['comment'.strip()]
      try:
        self.LastObs=time.mktime(c['LastObs'.strip()].timetuple())
      except (TypeError,AttributeError):
        self.LastObs=0
      if not self.ObjRA:
        self.ObjRA=''
      if not self.ObjDec:
        self.ObjDec=''
      if not self.type:
        self.type=''
      if not self.comment:
        self.comment=''
      self.errors=''
      self.subframe(0)

  def subframe(self, n=0):
    """Change the exposure time and filter to the n'th pair in the subframes list
    """
    if (n > self.subframes) or (n > len(self.sublist)-1):
      print "Invalid subframe number ",n," in object ",self.ObjID
    else:
      self.filtname, self.exptime = self.sublist[n]

  def updatetime(self, curs=None):
    if not curs:
      curs=db.cursor()
    curs.execute("update objects set lastobs=NOW() where UPPER(ObjID)='"+self.ObjID.upper()+"'")

  def display(self):
    print '%9s:%11s %11s (%6.1f)%8s%6.5g (%5d,%5d)%8s * %d' % (self.ObjID,
             self.ObjRA,
             self.ObjDec,
             self.ObjEpoch,
             self.filtname,
             self.exptime,
             self.XYpos[0],self.XYpos[1],
             self.type,
             self.subframes)

  def __repr__(self):
    return "Object[" + self.ObjID + "]"

  def __str__(self):
    return 'O[%9s:%11s %11s (%6.1f)%8s%6.5g (%5d,%5d)%8s * %d]' % (self.ObjID,
             self.ObjRA,
             self.ObjDec,
             self.ObjEpoch,
             self.filtname,
             self.exptime,
             self.XYpos[0],self.XYpos[1],
             self.type,
             self.subframes)
 

  def save(self,ask=1,force=0, curs=None):
    if not curs:
      curs=db.cursor()
    if self.ObjID=='':
      print "Empty ObjID, can't save object."
      return 0
    filtnames,exptimes = pls(self.sublist)
    if not curs.execute("select * from objects where UPPER(ObjID)='"+self.ObjID.upper()+"'"):
      curs.execute("insert into objects (ObjID,name,ObjRA,ObjDec,ObjEpoch,filtnames,"+
         "exptimes,"+
         "XYpos_X,XYpos_Y,type,period,comment) values ("+
         "'"+self.ObjID.strip()+"', "+
         "'"+self.name.strip()+"', "+
         "'"+self.ObjRA.strip()+"', "+
         "'"+self.ObjDec.strip()+"', "+
         `self.ObjEpoch`+", "+
         "'"+filtnames.strip()+"', "+
         "'"+exptimes.strip()+"', "+
         `self.XYpos[0]`+", "+
         `self.XYpos[1]`+", "+
         "'"+self.type.strip()+"', "+
         `self.period`+", "+
         "'"+self.comment.strip()+"') ")
      if self.origid.upper() != self.ObjID.upper():
        if self.origid<>'':
          curs.execute("delete from objects where UPPER(ObjID)='"+self.origid.upper()+"'")
    else:
      if ask:
        print "Entry "+self.ObjID+" already exists, do you want to replace it?"
        ans=raw_input("y/n (default n): ").strip().lower()[:1]
        if ans<>'y':
          print "Object "+self.ObjID+" not overwritten."
          return 0
      else:
        if not force:
          print "Object "+self.ObjID+" not overwritten."
          return 0
      curs.execute("update objects set "+
         "ObjID='"+self.ObjID+"', "+
         "name='"+self.name+"', "+
         "ObjRA='"+self.ObjRA+"', "+
         "ObjDec='"+self.ObjDec+"', "+
         "ObjEpoch="+`self.ObjEpoch`+", "+
         "filtnames='"+filtnames+"', "+
         "exptimes='"+exptimes+"', "+
         "XYpos_X="+`self.XYpos[0]`+", "+
         "XYpos_Y="+`self.XYpos[1]`+", "+
         "type='"+self.type+"', "+
         "period="+`self.period`+", "+
         "comment='"+self.comment+"' "+
         "where UPPER(ObjID)='"+self.ObjID.upper()+"'")

    db.commit()
    print "Object "+self.ObjID+" saved."
    return 1


  def delete(self, ask=1, curs=None):
    if not curs:
      curs=db.cursor()
    if self.ObjID=='':
      print "Empty ObjID, can't delete object."
      return 0
    curs.execute("select * from objects where UPPER(ObjID)='"+self.ObjID.upper()+"'")
    if not curs.rowcount:
      print "Object not found in database."
      return 0
    if ask:
      print "Entry "+self.ObjID+" already exists, do you want to replace it?"
      ans=raw_input("y/n (default n): ").strip().lower()[:1]
      if ans<>'y':
        print "Object "+self.ObjID+" not deleted."
        return 0
<<<<<<< HEAD
    curs.execute("delete from objects where ObjID='"+self.ObjID+"'")
    db.commit()
=======
    curs.execute("delete from objects where UPPER(ObjID)='"+self.ObjID.upper()+"'")
>>>>>>> 0478968f
    print "Object "+self.ObjID+" deleted from database."
    return 1


def ZapPeriods(period=0, type='', curs=None):
  """Take an object type and set the desired observing interval for all objects of that
     type to the specified period, in days.
  """
  if not curs:
    curs=db.cursor()
  if type:
    curs.execute("update teljoy.objects set period="+`period`+" where type='"+type+"' and ObjID not like 'P%'")
  db.commit()
   


def psl(filtnames='I',exptimes='1.0'):
  """Given filtnames and exptimes, return subframes and sublist.
  """
  filtlist = filtnames.replace(',',' ').split()
  exptlist = exptimes.replace(',',' ').split()
  if not filtlist:
    filtlist = ['I']
  if not exptlist:
    exptlist = [10.0]
  sublist = []
  if len(exptlist) == 1:
    subframes = len(filtlist)
    for fn in filtlist:
      sublist.append( (fn,float(exptlist[0])) )
  else:
    if len(filtlist) == 1:
      subframes = len(exptlist)
      for et in exptlist:
        sublist.append( (filtlist[0],float(et)) )
    else:
      if len(filtlist) == len(exptlist):
        subframes = len(exptlist)
        for i in range(len(filtlist)):
          sublist.append( (filtlist[i],float(exptlist[i])) )
      else:
        print "No match between number of filts and number of exptimes in object"
        subframes = 1
        sublist.append( (filtlist[0],float(exptlist[0])) )
  return subframes,sublist


def pls(sublist):
  """Given a subframe list of (filter,exptime) pairs, return
     filtnames and exptimes strings for putting in the database.
  """
  filtnames = ''
  exptimes = ''
  for p in sublist:
    filtnames += p[0]+' '
    exptimes += `p[1]`+' '
  return filtnames.strip(), exptimes.strip()




def allobjects(curs=None):
  "Return a list of all objects in the Object database."
  if not curs:
    curs=db.cursor()
  curs.execute("select ObjID from objects")
  c=curs.fetchallDict()
  olist=[]
  for row in c:
    olist.append(Object(row['ObjID']))
  return olist


def filtobjects(curs=None,
                id=None,                          #ObjID wildcard
                sortby=None,                      #Field to sort list by
                ramin=None, ramax=None,           #RA limits (hours)
                decmin=None, decmax=None,         #Dec limits (degrees)
                lodmin=None, lodmax=None,         #last observed limits (days ago)
                type=None,                        #type (no wildcard, ALL for all types)
                page=1, pagesize=9999,            #page number, and number of objects/page
                count=0):                         #if count, return total number, not list
  "Return a list of objects filtered by parameter"
  if not curs:
    curs=db.cursor()

  #Update table with floating point RA and Dec values for everything in teljoy.objects
  curs.execute("select objects.ObjID as ObjID, ObjRA, ObjDec from objects left join objtemp "+
               "on (objects.ObjID = objtemp.ObjID) "+
               "where (objtemp.ObjID is NULL) or (objects.LastMod > objtemp.LastMod) ")
  if curs.rowcount:
    ulist = curs.fetchallDict()
    for c in ulist:        
      fObjRA = globals.stringsex(c['ObjRA'])
      fObjDec = globals.stringsex(c['ObjDec'])
      curs.execute('replace into objtemp set ObjID="' + c['ObjID'] + '", '
                   'fObjRA=' + `fObjRA` + ', fObjDec=' + `fObjDec` + ' ')

  db.commit()

  if ramin:
    sramin = str(ramin)
  else:
    sramin = "0.0"

  if ramax:
    sramax = str(ramax)
  else:
    sramax = "24.0"

  if decmin:
    sdecmin = str(decmin)
  else:
    sdecmin = "-90.0"

  if decmax:
    sdecmax = str(decmax)
  else:
    sdecmax = "90.0"

  if lodmin:
    slodmin = str(lodmin)
  else:
    slodmin = "0.0"

  if lodmax:
    slodmax = str(lodmax)
  else:
    slodmax = "99999999.0"

  if (not id) or (id == "NONE"):
    sid = "%"
  else:
    sid = id.replace(r'%', r'\%')
    sid = sid.replace(r'_',r'\_')
    sid = sid.replace(r'*',r'%')
    sid = sid.replace(r'?',r'_')

  if (not type) or (type == "NONE"):
    stype = "%"
  else:
    stype = type.strip().upper()
    if stype == 'ALL':
      stype = "%"

  if (not sortby) or (sortby == "NONE"):
    sortby = "ObjID"
  else:
    sortby = sortby.strip().upper()
    if sortby == 'OBJRA':
      sortby = 'fObjRA'
    elif sortby == 'OBJDEC':
      sortby = 'fObjDec'

  if count:
    squery = """
      select count(*) as num
      from objects left join objtemp on objects.ObjID = objtemp.ObjID
      where 
        (UPPER(objects.ObjID) like "%s") and
        ( (fObjRA >= %s) and (fObjRA <= %s) ) and
        ( (fObjDec >= %s) and (fObjDec <= %s) ) and
        ( ( (to_days(now())-IFNULL(to_days(LastObs),0)) >= %s) and 
          ( (to_days(now())-IFNULL(to_days(LastObs),0)) <= %s) ) and
        (type like "%s")
    """
    squery = squery % (sid.upper(), sramin, sramax, sdecmin, sdecmax, slodmin, slodmax, stype)
    curs.execute(squery)
    if curs.rowcount:
      try:
        return int(curs.fetchallDict()[0]['num'])
      except:
        return 0
    else:
      return 0

  squery = """
    select objects.ObjID 
    from objects left join objtemp on objects.ObjID = objtemp.ObjID
    where 
      (UPPER(objects.ObjID) like "%s") and
      ( (fObjRA >= %s) and (fObjRA <= %s) ) and
      ( (fObjDec >= %s) and (fObjDec <= %s) ) and
      ( ( (to_days(now())-IFNULL(to_days(LastObs),0)) >= %s) and 
        ( (to_days(now())-IFNULL(to_days(LastObs),0)) <= %s) ) and
      (type like "%s")
    order by %s 
    limit %d, %d
  """
  squery = squery % (sid.upper(), sramin, sramax, sdecmin, sdecmax, slodmin, slodmax, stype,
                     sortby, (page-1)*pagesize, pagesize)
#  print squery + "\n<br>"
  curs.execute(squery)

  olist = []
  if curs.rowcount:
    ulist = curs.fetchallDict()
    for c in ulist:        
      olist.append(Object(c['ObjID']))
  return olist


def sortid(o,p):
  return cmp(o.ObjID,p.ObjID)

def sortra(o,p):
  return cmp(o.ObjRA,p.ObjRA)

def sortdec(o,p):
  return cmp(o.ObjDec,p.ObjDec)

def sorttype(o,p):
  return cmp(o.type,p.type)



#print 'connecting to database for objects database access'
db=MySQLdb.Connection(host='localhost', user='honcho', passwd='',
                      db='teljoy', cursorclass=DictCursor)
#print 'connected'
<|MERGE_RESOLUTION|>--- conflicted
+++ resolved
@@ -188,12 +188,8 @@
       if ans<>'y':
         print "Object "+self.ObjID+" not deleted."
         return 0
-<<<<<<< HEAD
-    curs.execute("delete from objects where ObjID='"+self.ObjID+"'")
+    curs.execute("delete from objects where UPPER(ObjID)='"+self.ObjID.upper()+"'")
     db.commit()
-=======
-    curs.execute("delete from objects where UPPER(ObjID)='"+self.ObjID.upper()+"'")
->>>>>>> 0478968f
     print "Object "+self.ObjID+" deleted from database."
     return 1
 
