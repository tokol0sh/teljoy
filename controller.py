#! /usr/local/bin/python2.7
# coding=latin1

# Copyright © Bit Plantation Pty Ltd (ACN 152 088 634). All Rights Reserved.
# This file is internal, confidential source code and is protected by
# trade secret and copyright laws.

import select, struct, time, math, heapq, sys
import usb1, libusb1

from twisted.internet import defer
from twisted.python import failure

module_version = (0, 4)

# These are workarounds for omissions or bugs in python-libusb1; the author
# of the library has been notified about them:
def _patched_getUserData(self):
    return self._USBTransfer__transfer.contents.user_data

class _patched_Poller(object):
	def __init__(self, poller):
		self._poller = poller

	def register(self, fd, event_flags):
		self._poller.register(fd, event_flags)

	def unregister(self, fd):
		self._poller.unregister(fd)

	def poll(self, timeout_in_seconds):
		if timeout_in_seconds is not None:
			self._poller.poll(int(math.ceil(timeout_in_seconds * 1000)))
		else:
			self._poller.poll(None)

usb1.USBTransfer.getUserData = _patched_getUserData

TC_ISSUE_STATE_COMMAND = 0x00
TC_GET_VERSION = 0x01
TC_MC_CONFIGURE = 0x02
TC_GPIO_CONFIGURE = 0x03
TC_WRITE_OUTPUTS = 0x04
TC_ENQUEUE = 0x05
TC_GET_COUNTERS = 0x06
TC_GET_DEBUG_REGISTERS = 0x07
TC_SET_GUIDER_VALUES = 0x08
TC_GET_GUIDER_RESULT = 0x09
<<<<<<< HEAD
=======
TC_GET_EXCEPTION_DETAILS_LENGTH = 0x0a
TC_GET_EXCEPTION_DETAILS = 0x0b
>>>>>>> a1cc9911

TC_STATE_COMMAND_RESET_QUEUE = 0x00
TC_STATE_COMMAND_SHUTDOWN = 0x01
TC_STATE_COMMAND_RESET_IO = 0x02
TC_STATE_COMMAND_ENABLE_GUIDER = 0x03
TC_STATE_COMMAND_DISABLE_GUIDER = 0x04
TC_STATE_COMMAND_FORCE_INTERRUPT = 0x05

TC_STATE_IDLE = 0x00
TC_STATE_RUNNING = 0x01
TC_STATE_EXCEPTION = 0x02

TC_EXCEPTION_NONE = 0x00000000
TC_EXCEPTION_QUEUE_UNDERFLOW = 0x00000001
TC_EXCEPTION_QUEUE_NONSEQUENTIAL_FRAME_NUMBER = 0x00000002
TC_EXCEPTION_ACCELERATION_LIMIT_EXCEEDED = 0x00000003
TC_EXCEPTION_VELOCITY_LIMIT_EXCEEDED = 0x00000004
TC_EXCEPTION_DIRECTION_CHANGE_AT_NONZERO_VELOCITY = 0x00000005
TC_EXCEPTION_SHUTDOWN_REQUESTED = 0x00000006
TC_EXCEPTION_INVALID_CONFIGURATION = 0x00000007
TC_EXCEPTION_INTERNAL_UNDERRUN = 0x00000008
TC_EXCEPTION_INTERNAL_ERROR = 0x00000009
TC_EXCEPTION_MCA_POSITIVE_LIMITED = 0x0000000a
TC_EXCEPTION_MCA_NEGATIVE_LIMITED = 0x0000000b
TC_EXCEPTION_MCB_POSITIVE_LIMITED = 0x0000000c
TC_EXCEPTION_MCB_NEGATIVE_LIMITED = 0x0000000d
TC_EXCEPTION_QUEUE_INTERRUPT_UNEXPECTED = 0x0000000e
TC_EXCEPTION_INVALID_FPGA_EXCEPTION_BITMAP = 0x0000000f
TC_EXCEPTION_IO_SUPPLY_ERROR = 0x00000010
TC_EXCEPTION_STEP_COMPUTATION_OVERFLOW = 0x00000011

PIN_GPIO_0 = 0
PIN_GPIO_1 = 1
PIN_GPIO_2 = 2
PIN_GPIO_3 = 3
PIN_GPIO_4 = 4
PIN_GPIO_5 = 5
PIN_GPIO_6 = 6
PIN_GPIO_7 = 7
PIN_GPIO_8 = 8
PIN_GPIO_9 = 9
PIN_GPIO_10 = 10
PIN_GPIO_11 = 11
PIN_GPIO_12 = 12
PIN_GPIO_13 = 13
PIN_GPIO_14 = 14
PIN_GPIO_15 = 15
PIN_GPIO_16 = 16
PIN_GPIO_17 = 17
PIN_GPIO_18 = 18
PIN_GPIO_19 = 19
PIN_GPIO_20 = 20
PIN_GPIO_21 = 21
PIN_GPIO_22 = 22
PIN_GPIO_23 = 23
PIN_GPIO_24 = 24
PIN_GPIO_25 = 25
PIN_GPIO_26 = 26
PIN_GPIO_27 = 27
PIN_GPIO_28 = 28
PIN_GPIO_29 = 29
PIN_GPIO_30 = 30
PIN_GPIO_31 = 31
PIN_GPIO_32 = 32
PIN_GPIO_33 = 33
PIN_GPIO_34 = 34
PIN_GPIO_35 = 35
PIN_GPIO_36 = 36
PIN_GPIO_37 = 37
PIN_GPIO_38 = 38
PIN_GPIO_39 = 39
PIN_GPIO_40 = 40
PIN_GPIO_41 = 41
PIN_GPIO_42 = 42
PIN_GPIO_43 = 43
PIN_GPIO_44 = 44
PIN_GPIO_45 = 45
PIN_GPIO_46 = 46
PIN_GPIO_47 = 47
PIN_MCA_SP = 48
PIN_MCA_SN = 49
PIN_MCA_DP = 50
PIN_MCA_DN = 51
PIN_MCA_OP = 52
PIN_MCA_ON = 53
PIN_MCB_SP = 54
PIN_MCB_SN = 55
PIN_MCB_DP = 56
PIN_MCB_DN = 57
PIN_MCB_OP = 58
PIN_MCB_ON = 59
PIN_MCA_QA = 60
PIN_MCA_QB = 61
PIN_MCB_QA = 62
PIN_MCB_QB = 63

TC_MC_UNUSED_INPUT = 0xff

MC_PIN_FLAG_INVERT_MCA_SP = (1 << 0)
MC_PIN_FLAG_INVERT_MCA_SN = (1 << 1)
MC_PIN_FLAG_INVERT_MCA_DP = (1 << 2)
MC_PIN_FLAG_INVERT_MCA_DN = (1 << 3)
MC_PIN_FLAG_INVERT_MCA_OP = (1 << 4)
MC_PIN_FLAG_INVERT_MCA_ON = (1 << 5)
MC_PIN_FLAG_INVERT_MCB_SP = (1 << 6)
MC_PIN_FLAG_INVERT_MCB_SN = (1 << 7)
MC_PIN_FLAG_INVERT_MCB_DP = (1 << 8)
MC_PIN_FLAG_INVERT_MCB_DN = (1 << 9)
MC_PIN_FLAG_INVERT_MCB_OP = (1 << 10)
MC_PIN_FLAG_INVERT_MCB_ON = (1 << 11)

MC_PIN_FLAG_MCA_O_FUNCTION_LOW = (0 << 12)
MC_PIN_FLAG_MCA_O_FUNCTION_HIGH = (1 << 12)
MC_PIN_FLAG_MCA_O_FUNCTION_RUNNING = (2 << 12)
MC_PIN_FLAG_MCA_O_FUNCTION_FRAME_CLOCK = (3 << 12)

MC_PIN_FLAG_MCB_O_FUNCTION_LOW = (0 << 14)
MC_PIN_FLAG_MCB_O_FUNCTION_HIGH = (1 << 14)
MC_PIN_FLAG_MCB_O_FUNCTION_RUNNING = (2 << 14)
MC_PIN_FLAG_MCB_O_FUNCTION_FRAME_CLOCK = (3 << 14)

GUIDER_RUN_AT_NEXT_AVAILABLE_FRAME = 1
GUIDER_RUN_AT_FRAME = 2
GUIDER_RUN_AT_NOT_BEFORE_FRAME = 3

fpga_control_bit_descriptions = [ \
	"CONTROL_BIT_ENABLE_MC", \
	"CONTROL_BIT_ENABLE_IO", \
	"CONTROL_BIT_ERRORS_PENDING", \
	"CONTROL_BIT_INPUTS_CHANGED", \
	"CONTROL_BIT_SLOTS_EMPTY", \
	"CONTROL_BIT_SLOTS_EMPTIED", \
	"CONTROL_BIT_INDICATOR_BITS_CHANGED", \
	"CONTROL_BIT_ERRORS_CHANGED", \
	"CONTROL_BIT_POWERED_ON", \
	"CONTROL_BIT_IO_READY", \
	"CONTROL_BIT_CONFIGURED"]

fpga_error_bit_descriptions = [ \
	"ERROR_BIT_MCA_S_CONFIGURATION", \
	"ERROR_BIT_MCA_D_CONFIGURATION", \
	"ERROR_BIT_MCA_O_CONFIGURATION", \
	"ERROR_BIT_MCB_S_CONFIGURATION", \
	"ERROR_BIT_MCB_D_CONFIGURATION", \
	"ERROR_BIT_MCB_O_CONFIGURATION", \
	"ERROR_BIT_MCA_Q_CONFIGURATION", \
	"ERROR_BIT_MCB_Q_CONFIGURATION", \
	"ERROR_BIT_MC_SYNCHRONISATION_LOSS", \
	"ERROR_BIT_MCA_SLOTS_OVERUN", \
	"ERROR_BIT_MCA_SLOTS_UNDERRUN", \
	"ERROR_BIT_MCB_SLOTS_OVERUN", \
	"ERROR_BIT_MCB_SLOTS_UNDERRUN", \
	"ERROR_BIT_IO_SUPPLY_ERROR", \
	"ERROR_BIT_REGISTERS_MISO_UNDERRUN", \
	"ERROR_BIT_IO_SPI_OVERRUN", \
	"ERROR_BIT_MCA_POSITIVE_LIMITED", \
	"ERROR_BIT_MCA_NEGATIVE_LIMITED", \
	"ERROR_BIT_MCB_POSITIVE_LIMITED", \
	"ERROR_BIT_MCB_NEGATIVE_LIMITED", \
	"ERROR_BIT_LAST"]

exception_descriptions = [ \
	"TC_EXCEPTION_NONE", \
	"TC_EXCEPTION_QUEUE_UNDERFLOW", \
	"TC_EXCEPTION_QUEUE_NONSEQUENTIAL_FRAME_NUMBER", \
	"TC_EXCEPTION_ACCELERATION_LIMIT_EXCEEDED", \
	"TC_EXCEPTION_VELOCITY_LIMIT_EXCEEDED", \
	"TC_EXCEPTION_DIRECTION_CHANGE_AT_NONZERO_VELOCITY", \
	"TC_EXCEPTION_SHUTDOWN_REQUESTED", \
	"TC_EXCEPTION_INVALID_CONFIGURATION", \
	"TC_EXCEPTION_INTERNAL_UNDERRUN", \
	"TC_EXCEPTION_INTERNAL_ERROR", \
	"TC_EXCEPTION_MCA_POSITIVE_LIMITED", \
	"TC_EXCEPTION_MCA_NEGATIVE_LIMITED", \
	"TC_EXCEPTION_MCB_POSITIVE_LIMITED", \
	"TC_EXCEPTION_MCB_NEGATIVE_LIMITED", \
	"TC_EXCEPTION_QUEUE_INTERRUPT_UNEXPECTED", \
	"TC_EXCEPTION_INVALID_FPGA_EXCEPTION_BITMAP", \
	"TC_EXCEPTION_IO_SUPPLY_ERROR", \
	"TC_EXCEPTION_STEP_COMPUTATION_OVERFLOW"]

CONTROLLER_PIN_INPUT = 0
CONTROLLER_PIN_OUTPUT = 1

CONTROLLER_PIN_FUNCTION_GPIO = 0
CONTROLLER_PIN_FUNCTION_SPECIAL = 1

class ControllerPin(object):
	def __init__(self, number):
		self.number = number
		self.direction = CONTROLLER_PIN_INPUT
		self.function = CONTROLLER_PIN_FUNCTION_GPIO
		self.invert_input = False
		self.report_input = False

class ControllerException(Exception):
	pass

class ControllerUsageException(Exception):
	pass

class ControllerVersionException(Exception):
	pass

class ControllerConfigurationException(ControllerException):
	pass

class ControllerNotConnectedException(ControllerException):
	pass

class MultipleControllersConnectedException(ControllerException):
	pass

class InterruptTransferFailedException(ControllerException):
	pass

class ControllerConfiguration(object):
	def __init__(self, controller):
		self._controller = controller

		self.mc_prefill_frames = 8
		self.mc_pin_flags = 0
		self.mc_a_shutdown_acceleration = 1
		self.mc_b_shutdown_acceleration = 1
		self.mc_a_acceleration_limit = 500
		self.mc_b_acceleration_limit = 500
		self.mc_a_velocity_limit = 7600
		self.mc_b_velocity_limit = 7600
		self.mc_frame_period = 1200000
		self.mc_pulse_width = 120
		self.mc_pulse_minimum_off_time = None
		self.mc_a_positive_limit_input = None
		self.mc_a_negative_limit_input = None
		self.mc_b_positive_limit_input = None
		self.mc_b_negative_limit_input = None
		self.mc_a_positive_guider_input = None
		self.mc_a_negative_guider_input = None
		self.mc_b_positive_guider_input = None
		self.mc_b_negative_guider_input = None

		self.mc_guider_counter_divider = 12000
		self.mc_guider_a_numerator = 1
		self.mc_guider_a_denominator = 10
		self.mc_guider_a_limit = 20
		self.mc_guider_b_numerator = 1
		self.mc_guider_b_denominator = 10
		self.mc_guider_b_limit = 20

		self.pins = []

		for i in range(64):
			self.pins.append(ControllerPin(i))

	def _validate(self):
		if self.mc_prefill_frames < 2:
			raise ControllerConfigurationException( \
			  "The mc_prefill_frames property can not be less than two.")
			
		if self.mc_a_shutdown_acceleration < 1:
			raise ControllerConfigurationException( \
			  "The mc_a_shutdown_acceleration property must be greater than zero.")

		if self.mc_b_shutdown_acceleration < 1:
			raise ControllerConfigurationException( \
			  "The mc_b_shutdown_acceleration property must be greater than zero.")

		if self.mc_frame_period < self._controller.clock_frequency / 100:
			raise ControllerConfigurationException( \
			  "The mc_frame_period property must be set to give a frame of at least 10 " \
			  "milliseconds.")

		if self.mc_pulse_width < 1:
			raise ControllerConfigurationException( \
			  "The mc_pulse_width property must not be less than one.")

		if self.mc_pulse_minimum_off_time is None:
			raise ControllerConfigurationException( \
			  "The mc_pulse_minimum_off_time must be specified.")

		a_full_frame_cycles = (self.mc_pulse_width + self.mc_pulse_minimum_off_time) * \
			self.mc_a_velocity_limit

		b_full_frame_cycles = (self.mc_pulse_width + self.mc_pulse_minimum_off_time) * \
			self.mc_b_velocity_limit

		if a_full_frame_cycles > self.mc_frame_period or \
		  b_full_frame_cycles > self.mc_frame_period:
			raise ControllerConfigurationException( \
			  "The minimum off time (mc_pulse_minimum_off_time) will be violated at " \
			  "the currently configured velocity limits. Reduce the maximum velocity " \
			  "or adjust the pulse on or off times.")

	def encode_gpio(self):
		self._validate()

		direction = 0L
		function = 0L
		invert_input = 0L
		report_input = 0L

		for i in range(64):
			if self.pins[i].direction == CONTROLLER_PIN_OUTPUT:
				direction |= (1L << i)

			if self.pins[i].function == CONTROLLER_PIN_FUNCTION_SPECIAL:
				function |= (1L << i)

			if self.pins[i].invert_input:
				invert_input |= (1L << i)

			if self.pins[i].report_input:
				report_input |= (1L << i)

		return struct.pack("<QQQQ", \
		  direction, \
		  function, \
		  invert_input, \
		  report_input)

	def _encode_input(self, value):
		if value is None:
			return TC_MC_UNUSED_INPUT
		elif 0 <= value <= 64:
			return value
		else:
			raise ControllerConfigurationException( \
			  "An invalid input was specified.")

	def encode_mc(self):
		self._validate()

		return struct.pack("<HHHHHHHHLLBBBBBBBBLHHHHHH", \
		  self.mc_prefill_frames, \
		  self.mc_pin_flags, \
		  self.mc_a_shutdown_acceleration, \
		  self.mc_b_shutdown_acceleration, \
		  self.mc_a_acceleration_limit, \
		  self.mc_b_acceleration_limit, \
		  self.mc_a_velocity_limit, \
		  self.mc_b_velocity_limit, \
		  self.mc_frame_period, \
		  self.mc_pulse_width, \
		  self._encode_input(self.mc_a_positive_limit_input), \
		  self._encode_input(self.mc_a_negative_limit_input), \
		  self._encode_input(self.mc_b_positive_limit_input), \
		  self._encode_input(self.mc_b_negative_limit_input), \
		  self._encode_input(self.mc_a_positive_guider_input), \
		  self._encode_input(self.mc_a_negative_guider_input), \
		  self._encode_input(self.mc_b_positive_guider_input), \
		  self._encode_input(self.mc_b_negative_guider_input), \
		  self.mc_guider_counter_divider, \
		  self.mc_guider_a_numerator, \
		  self.mc_guider_a_denominator, \
		  self.mc_guider_a_limit, \
		  self.mc_guider_b_numerator, \
		  self.mc_guider_b_denominator, \
		  self.mc_guider_b_limit)

class UsbTransferError(object):
	def __init__(self, status):
		self.status = status

class EnqueueDetails(object):
	def __init__(self, controller):
		self.last_transmitted_frame = controller._last_transmitted_frame
		self.last_enqueued_frame = controller._last_enqueued_frame
		self.last_dequeued_frame = controller._last_dequeued_frame

		self.frames_in_queue = \
		  (self.last_transmitted_frame - self.last_dequeued_frame) % 0x100000000L
		self.frames_queue_capacity = controller.mc_frames_capacity

class StateDetails(object):
	def __init__(self, controller, state, exception):
		self.state = state
		self.exception = exception

	def __repr__(self):
		if self.state == TC_STATE_EXCEPTION:
			return "<StateDetails %s (%s)>" % \
			  (self.state_description, self.exception_description)
		else:
			return "<StateDetails %s>" % self.state_description

	@property
	def state_description(self):
		if self.state == TC_STATE_IDLE:
			return "TC_STATE_IDLE"
		elif self.state == TC_STATE_RUNNING:
			return "TC_STATE_RUNNING"
		elif self.state == TC_STATE_EXCEPTION:
			return "TC_STATE_EXCEPTION"
		else:
			return "(Unknown State Code)"

	@property
	def exception_description(self):
		if 0 <= self.exception <= len(exception_descriptions):
			return exception_descriptions[self.exception]
		else:
			return "(Unknown Exception Code)"

class CounterDetails(object):
	pass

class GuiderResult(object):
	pass

class ControllerTimer(object):
	def __init__(self, controller, expiry_time, callback):
		self._controller = controller
		self._expiry_time = expiry_time
		self._callback = callback
		self._cancelled = False

	def __cmp__(self, rhs):
		return cmp(self._expiry_time, rhs._expiry_time)

class Controller(object):
	def __init__(self, driver):
		# Keep a reference to the driver:
		self._driver = driver

		# Open and set the USB configuration of the controller:
		self._context = usb1.LibUSBContext()
		self._device_handle = self._find_and_open_device()
		self._device = self._device_handle.getDevice()

		self._configuration = self._device[0]
		self._interface = self._configuration[0]
		self._setting = self._interface[0]

		self._device_handle.setConfiguration( \
		  self._configuration.getConfigurationValue())

		self._device_handle.claimInterface(0)

		# Initialise state:
		self._last_transmitted_frame = 0xffffffffL
		self._last_enqueued_frame = 0xffffffffL
		self._last_dequeued_frame = 0xffffffffL

		self._enqueue_in_progress = False

		self._last_inputs = 0L
		self._last_outputs = 0L
		self._last_state = None
		self._last_state_details = None
		self._last_state_callback = None

		self._running = True

		self._timers_heap = []

		self._driver_initialised = False

	def _find_and_open_device(self):
		device_handles = []

		vendor_id = 0x1bad
		product_id = 0xbeef

		# Build a list of the connected controllers:
		for device_handle in self._context.getDeviceList():
			if device_handle.getVendorID() == vendor_id and \
			  device_handle.getProductID() == product_id:
				device_handles.append(device_handle)
				break

		# Complain if we don't have exactly one:
		if len(device_handles) == 0:
			raise ControllerNotConnectedException( \
			  "No controllers were found.")
		elif len(device_handles) > 1:
			raise MultipleControllersConnectedException( \
			  "More than one controller was found, and using multiple " \
			  "controllers is not currently supported.")

		# Open and return it:
		return device_handle.open()

	def _close(self):
		self._device_handle.close()

		self._context.exit()

	def _control_write(self, command, data = ""):
		d = defer.Deferred()

		transfer = self._device_handle.getTransfer()
		transfer.setControl( \
			libusb1.LIBUSB_TYPE_VENDOR | \
			libusb1.LIBUSB_ENDPOINT_OUT | \
			libusb1.LIBUSB_RECIPIENT_DEVICE, \
			command, 0, 0, data, self._complete_control_write, d)
		transfer.submit()

		return d

	def _complete_control_write(self, transfer):
		deferred = transfer.getUserData()

		status = transfer.getStatus()

		if status == libusb1.LIBUSB_TRANSFER_COMPLETED:
			written = transfer.getActualLength()

			transfer.close()

			deferred.callback(written)
		else:
			transfer.close()

			deferred.errback(UsbTransferError(status))

	def _control_read(self, command, data_length = 0):
		d = defer.Deferred()

		transfer = self._device_handle.getTransfer()
		transfer.setControl( \
			libusb1.LIBUSB_TYPE_VENDOR | \
			libusb1.LIBUSB_ENDPOINT_IN | \
			libusb1.LIBUSB_RECIPIENT_DEVICE, \
			command, 0, 0, data_length, self._complete_control_read, d)
		transfer.submit()

		return d

	def _complete_control_read(self, transfer):
		deferred = transfer.getUserData()

		status = transfer.getStatus()

		if status == libusb1.LIBUSB_TRANSFER_COMPLETED:
			read = transfer.getBuffer()

			transfer.close()

			deferred.callback(read)
		else:
			transfer.close()

			deferred.errback(UsbTransferError(status))

	def _initiate_interrupt_read(self):
		transfer = self._device_handle.getTransfer()
		transfer.setInterrupt(
			0x81, 24, self._complete_interrupt_read)
		transfer.submit()

	def _complete_interrupt_read(self, transfer):
		try:
			if transfer.getStatus() == libusb1.LIBUSB_TRANSFER_COMPLETED:
				buffer = transfer.getBuffer()

				changed, state, flags, exception, inputs, \
				  last_enqueued_frame, last_dequeued_frame = \
				  struct.unpack("<BBHLQLL", buffer)

				self._last_enqueued_frame = last_enqueued_frame
				self._last_dequeued_frame = last_dequeued_frame

				if self._last_inputs != inputs:
					self._last_inputs = inputs

					if self._driver_initialised:
						self._driver.inputs_changed(inputs)

				if self._last_state != state:
					self._last_state = state

					self._last_state_details = StateDetails(self, state, exception)

					if self._last_state_callback is not None:
						callback = self._last_state_callback
						self._last_state_callback = None

						callback()

					if self._driver_initialised:
						self._driver.state_changed(self._last_state_details)

				self._initiate_interrupt_read()

				if not self._enqueue_in_progress:
					self._call_enqueue_available()
					
			else:
				self.stop()
			
				self._driver.runtime_error(failure.Failure(InterruptTransferFailedException( \
				  "The USB interrupt transfer to the controller failed.", transfer.getStatus())))
		finally:
			transfer.close()

	def reset_queue(self):
		"""Resets the queue while leaving the controller configured.

		Resetting the queue:

		- Returns the controller to idle,
		- Resets the frame numbering so that the next expected frame number is zero.
		- Clears the step counters.

		The configuration and output states are unchanged.

		Resetting the queue while the motor control outputs are active will fail.

		The returned deferred completes when the controller has been successfully
		reset.
		"""
		d = self._control_write(TC_ISSUE_STATE_COMMAND, \
		  struct.pack("<L", TC_STATE_COMMAND_RESET_QUEUE))

		d.addCallback(self._state_command_completed)

		return d

	def shutdown(self):
		"""Raises a controller exception that causes the controller to start a ramped shutdown.

		After running this command, the exception state will be reported with the
		controller.TC_EXCEPTION_SHUTDOWN_REQUESTED exception. To use the controller again
		a queue reset must be issued.

		The returned deferred completes when the command has been issued; the shutdown exception
		may be delivered before or after the deferred callbacks are run.
		"""

		d = self._control_write(TC_ISSUE_STATE_COMMAND, \
		  struct.pack("<L", TC_STATE_COMMAND_SHUTDOWN))

		d.addCallback(self._state_command_completed)

		return d

	def enable_guider(self):
		"""Starts adding guider steps to the motor control frames.

		The returned deferred completes when the command has been successfully issued.
		"""

		d = self._control_write(TC_ISSUE_STATE_COMMAND, \
		  struct.pack("<L", TC_STATE_COMMAND_ENABLE_GUIDER))

		d.addCallback(self._state_command_completed)

		return d

	def disable_guider(self):
		"""Stops adding guider steps to the motor control frames.

		The returned deferred completes when the command has been successfully issued.
		"""

		d = self._control_write(TC_ISSUE_STATE_COMMAND, \
		  struct.pack("<L", TC_STATE_COMMAND_DISABLE_GUIDER))

		d.addCallback(self._state_command_completed)

		return d

	def _state_command_completed(self, bytes_written):
		return None

	def configure(self, configuration):
		"""Writes a configuration to the controller.

		The returned deferred completes when the configuration has been
		successfully written.
		"""
		d = self._control_write(TC_MC_CONFIGURE, \
		  configuration.encode_mc())

		d.addCallback(self._configure_mc_completed, configuration)

		return d

	def _configure_mc_completed(self, bytes_written, configuration):
		d = self._control_write(TC_GPIO_CONFIGURE, \
		  configuration.encode_gpio())

		d.addCallback(self._configure_both_completed, configuration)

		return d

	def _configure_both_completed(self, bytes_written, configuration):
		return configuration

	def _handle_initialise_error(self, failure):
		self.stop()

		self._driver.initialisation_error(failure)

	def _initialise_internals(self):
		d = self._control_read(TC_GET_VERSION, 16)

		d.addCallback(self._initialise_internals_handle_version)
		d.addErrback(self._handle_initialise_error)

	def _initialise_internals_handle_version(self, buffer):
		mcu_minor, mcu_major, fpga_minor, fpga_major, \
		  self.clock_frequency, self.mc_frames_capacity, reserved = \
		  struct.unpack("<HHHHLHH", buffer)

		self.mcu_version = (mcu_major, mcu_minor)
		self.fpga_version = (fpga_major, fpga_minor)

		if self.mcu_version != self.fpga_version:
			raise ControllerVersionException("The version of the firmware in the " \
			  "MCU (Version %s.%s) does not match the version of the firmware in " \
			  "the FPGA (Version %s.%s)." % (mcu_major, mcu_minor, fpga_major, fpga_minor))

		if module_version != self.mcu_version:
			raise ControllerVersionException("The version of this Python module " \
			  "(Version %s.%s) does not match the version of the firmware in " \
			  "the MCU (Version %s.%s)." % \
			  (module_version[0], module_version[1], fpga_major, fpga_minor))

		expected_version = self._driver.get_expected_controller_version()

		if expected_version != module_version:
			raise ControllerVersionException("Your code is expecting version " \
			  "%s.%s of the controller module, but the controller module is " \
			  "version %s.%s. Update the \"get_expected_controller_version\" " \
			  "method in your driver class, and then carefully check any " \
			  "release notes for this module and thoroughly test the new version." %
			  (expected_version[0], expected_version[1], \
			  module_version[0], module_version[1]))

		# Force an interrupt so that the driver can be provided with it:
		d = self._control_write(TC_ISSUE_STATE_COMMAND, \
		  struct.pack("<L", TC_STATE_COMMAND_FORCE_INTERRUPT))

		d.addCallback(self._initialise_force_interrupt_completed)
		d.addErrback(self._handle_initialise_error)

	def _initialise_force_interrupt_completed(self, bytes_written):
		if self._last_state_details is not None:
			self._initialise_start_driver_initialise()
		else:
			self._last_state_callback = self._initialise_start_driver_initialise

	def _initialise_start_driver_initialise(self):
		d = self._driver.initialise(self._last_state_details)

		if not isinstance(d, defer.Deferred):
			raise ControllerUsageException("The driver initialise method must return a deferred.")

		d.addCallback(self._driver_initialise_completed)
		d.addErrback(self._handle_initialise_error)

	def _driver_initialise_completed(self, _):
		self._driver_initialised = True

		# Give the driver the most recent status and inputs:
		self._driver.state_changed(self._last_state_details)
		self._driver.inputs_changed(self._last_inputs)

	def add_timer(self, seconds, callback):
		"""Schedules a (once off) call to the callback function.

		The returned handle can be passed to cancel_timer to cancel the callback before
		it has occurred.""" 
		timer = ControllerTimer(self, time.time() + seconds, callback)

		heapq.heappush(self._timers_heap, timer)

		return timer

	def cancel_timer(self, timer):
		"""Cancels a callback."""
		timer._cancelled = True

	def _run_timer_callbacks(self):
		now = time.time()

		while len(self._timers_heap) >= 1:
			timer = self._timers_heap[0]

			if now > timer._expiry_time:
				heapq.heappop(self._timers_heap)

				if not timer._cancelled:
					timer._callback()
			else:
				break

	def run(self, system_poller):
		"""Runs the event loop, after calling the driver initialisation method.

		Driver event handlers and timers are handled by the event loop. Optionally, a
		user supplied poller can be passed in. The poller must implement the interface
		described in the python-libusb1 library."""
		poller = usb1.USBPoller(self._context, system_poller)

		self._initiate_interrupt_read()

		self._initialise_internals()

		self._running = True

		while self._running:
			if len(self._timers_heap) >= 1:
				# There are timers to eventually call:
				next_timer = self._timers_heap[0]

				next_timer_time = next_timer._expiry_time - time.time()

				if next_timer_time < 0.0: next_timer_time = 0.0

				poller.poll(next_timer_time)

				self._run_timer_callbacks()
			else:
				# No timers, just wait for file events:
				poller.poll()

		self._close()

	def stop(self):
		"""Called in event handlers or timers to stop the event loop."""
		self._running = False

	def set_outputs(self, outputs):
		"""Sets the specified GPIO bits high on the controller card.

		The outputs should be specified as a 64 bit long bitmask. Bits not in the 
		bitmask are left in their current state."""
		self._last_outputs = self._last_outputs | outputs

		d = self._control_write(TC_WRITE_OUTPUTS, struct.pack("<Q", self._last_outputs))

		return d

	def clear_outputs(self, outputs):
		"""Sets the specified GPIO bits low on the controller card.

		The outputs should be specified as a 64 bit long bitmask. Bits not in the 
		bitmask are left in their current state."""
		self._last_outputs = self._last_outputs & ~outputs

		d = self._control_write(TC_WRITE_OUTPUTS, struct.pack("<Q", self._last_outputs))

	def _handle_error(self, failure):
		failure.printTraceback()

		return failure

	def enqueue_frame(self, a_steps, b_steps):
		"""Enqueues a frame and returns the frame number of the enqueued frame.

		This method should only be called from within the enqueue_frame_available driver
		event, and should only be called once per call to enqueue_frame_available. Once 
		the frame has been successfully enqueued another call to enqueue_frame_available is
		made, allowing more frames to be enqueued if required."""
		assert not self._enqueue_in_progress 

		self._enqueue_in_progress = True

		self._last_transmitted_frame = \
			(self._last_transmitted_frame + 1) % 0x100000000L

		frame_number = self._last_transmitted_frame

		assert -32768 <= a_steps <= 32767
		assert -32768 <= b_steps <= 32767

		control_data = struct.pack("<Lhh", frame_number, a_steps, b_steps)

		d = self._control_write(TC_ENQUEUE, control_data)
		d.addCallback(self._handle_enqueue_completed)
		d.addErrback(self._handle_error)

		return frame_number

	def _handle_enqueue_completed(self, bytes_written):
#		print "X Done"
		self._enqueue_in_progress = False

		self._call_enqueue_available()

	def _handle_enqueue_error(self, failure):
		self._enqueue_in_progress = False

		failure.printTraceback()

	def _call_enqueue_available(self):
		details = EnqueueDetails(self)

		self._driver.enqueue_frame_available(details)

	def get_counters(self):
		d = self._control_read(TC_GET_COUNTERS, 28)

		d.addCallback(self._get_counters_completed)
		d.addErrback(self._handle_error)

		return d

	def get_debug_registers(self):
		d = self._control_read(TC_GET_DEBUG_REGISTERS, 8)

		d.addCallback(self._get_debug_registers_completed)
		d.addErrback(self._handle_error)

		return d

	def _get_debug_registers_completed(self, buffer):
		return struct.unpack("<LL", buffer)

	def _get_counters_completed(self, buffer):
		counters = CounterDetails()

		counters.reference_frame_number, \
		counters.a_total_steps, \
		counters.b_total_steps, \
		counters.a_guider_steps, \
		counters.b_guider_steps, \
		counters.a_measured_steps, \
		counters.b_measured_steps = struct.unpack("<Lllllll", buffer)

		return counters

	def set_guider_values(self, run_at, frame_number, values):
		reserved = 0

		if frame_number is None: frame_number = 0

		buffer = struct.pack("<BBHL", run_at, reserved, reserved, frame_number)

		for a_steps, b_steps in values:
			buffer += struct.pack("<hh", a_steps, b_steps)

		if len(buffer) > 64:
			raise ControllerUsageException("Too many guider values were specified.")

		d = self._control_write(TC_SET_GUIDER_VALUES, buffer)
		d.addCallback(self._handle_set_guider_values_completed)
		d.addErrback(self._handle_error)

		return d

	def _handle_set_guider_values_completed(self, bytes_written):
		d = self._control_read(TC_GET_GUIDER_RESULT, 8)
		d.addCallback(self._handle_convert_guider_result)
		d.addErrback(self._handle_error)

		return d

	def _handle_convert_guider_result(self, buffer):
		frame, count = struct.unpack("<LL", buffer)

		result = GuiderResult()
		result.frame = frame
		result.count = count

		return result

<<<<<<< HEAD
=======
	def get_exception_details(self):
		d = self._control_read(TC_GET_EXCEPTION_DETAILS_LENGTH, 4)
		d.addCallback(self._handle_get_exception_details_got_length)
		d.addErrback(self._handle_error)

		return d

	def _handle_get_exception_details_got_length(self, buffer):
		(length,) = struct.unpack("<L", buffer)

		if length > 0:
			d = self._control_read(TC_GET_EXCEPTION_DETAILS, length)
			d.addErrback(self._handle_error)

			return d
		else:
			return None

	def get_axis_exception_details(self):
		d = self.get_exception_details()
		d.addCallback(self._handle_get_axis_exception_details_completed)
		d.addErrback(self._handle_error)

		return d

	def _handle_get_axis_exception_details_completed(self, buffer):
		if buffer is None:
			return {}

		axis_index, steps, guider_steps, previous_remainder_steps, current_remainder_steps, \
		  previous_negative_direction, current_negative_direction, \
		  reserved_a, reserved_b = struct.unpack("<LiiiiBBBB", buffer)

		details = {}
		details["axis_index"] = axis_index
		details["steps"] = steps
		details["guider_steps"] = guider_steps
		details["previous_remainder_steps"] = previous_remainder_steps
		details["current_remainder_steps"] = current_remainder_steps
		details["previous_negative_direction"] = previous_negative_direction
		details["current_negative_direction"] = current_negative_direction

		return details

>>>>>>> a1cc9911
class Driver(object):
	def internal_attach_host(self, host):
		self.host = host

	def initialise(self):
		"""Called when the controller first starts the event loop.

		During initialisation, the driver can check the current state of the controller,
		read counters from previous runs, and reset the queue or hardware. A deferred must be
		returned. When the deferred completes, state and input events start being forwarded.
		"""
		pass

	def initialisation_error(self, failure):
		"""Called when the controller fails to initialise.

		The run loop will exit immediately on an initialisation failure.
		"""
		pass

	def runtime_error(self, failure):
		"""Called when an error has caused the run loop to stop."""
		pass

	def enqueue_frame_available(self, details):
		"""Called when the frame queue changes.

		This method is called when the queue changes (for example, when
		a frame is dequeued, or when a previous enqueue completes). It should 
		check the state of the queue and, if required, enqueue at most one frame. 
		Once the frame is enqueued the controller will immediately call this method
		to allow another to be enqueued.

		The driver is expected to manage the level of the queue itself, by setting
		the frame prefill to the desired level and by only enqueuing frames when 
		necessary to maintain the desired queue level.

		An instance of controller.EnqueueDetails is passed in, providing:

		- last_transmitted_frame, the last frame number that this module transmitted
		  to the controller.
		- last_enqueued_frame, the last frame number the controller has reported to have
		  received. This may be an earlier frame than last_transmitted_frame (because the
		  controller reports this field asynchronously) and should not be used to estimate
		  the number of frames in the queue.
		- last_dequeued_frame, the last frame number that was dequeued and loaded on to the
		  FPGA for generation of steps.
		- frames_in_queue, the number of frames currently either in the queue or being
		  enqueued. This count is the difference between last_transmitted_frame and
		  last_dequeued_frame. Since the dequeuing process runs independently from the
		  enqueuing process, frames_in_queue may include an extra count from a frame that
		  has been dequeued on the controller but not yet reported as dequeued.
		- frames_queue_capacity, the maximum number of frames that can be enqueued. The
		  queue level is typically maintained below the capacity to minimise control latency.
		"""

	def state_changed(self, details):
		"""Called when the state of the controller changes.

		An instance of controller.StateDetails is passed in, providing the
		state field which is one of the following values:

		- controller.TC_STATE_IDLE
		- controller.TC_STATE_RUNNING
		- controller.TC_STATE_EXCEPTION

		And the exception field, which is one of the following values:

		- controller.TC_EXCEPTION_QUEUE_UNDERFLOW
		- controller.TC_EXCEPTION_QUEUE_NONSEQUENTIAL_FRAME_NUMBER
		- controller.TC_EXCEPTION_ACCELERATION_LIMIT_EXCEEDED
		- controller.TC_EXCEPTION_VELOCITY_LIMIT_EXCEEDED
		- controller.TC_EXCEPTION_DIRECTION_CHANGE_AT_NONZERO_VELOCITY
		- controller.TC_EXCEPTION_SHUTDOWN_REQUESTED
		- controller.TC_EXCEPTION_INVALID_CONFIGURATION
		- controller.TC_EXCEPTION_INTERNAL_UNDERRUN
		- controller.TC_EXCEPTION_INTERNAL_ERROR
		- controller.TC_EXCEPTION_MCA_POSITIVE_LIMITED
		- controller.TC_EXCEPTION_MCA_NEGATIVE_LIMITED
		- controller.TC_EXCEPTION_MCB_POSITIVE_LIMITED
		- controller.TC_EXCEPTION_MCB_NEGATIVE_LIMITED

		For printing state details, use the state_description and exception_description properties.
		"""

	def inputs_changed(self, inputs):
		"""Called when any of the reportable inputs have changed.

		The reportable inputs are set in the configuration. The inputs are passed in as
		a long integer bit mask.
		"""
		pass

def run(driver, system_poller = None):
	instance = Controller(driver)

	driver.internal_attach_host(instance)

	if system_poller is None:
		system_poller = _patched_Poller(select.poll())

	instance.run(system_poller)

<|MERGE_RESOLUTION|>--- conflicted
+++ resolved
@@ -1,1162 +1,1157 @@
-#! /usr/local/bin/python2.7
-# coding=latin1
+#! /usr/local/bin/python2.7
+# coding=latin1
+
+# Copyright © Bit Plantation Pty Ltd (ACN 152 088 634). All Rights Reserved.
+# This file is internal, confidential source code and is protected by
+# trade secret and copyright laws.
+
+import select, struct, time, math, heapq, sys
+import usb1, libusb1
+
+from twisted.internet import defer
+from twisted.python import failure
+
+module_version = (0, 4)
+
+# These are workarounds for omissions or bugs in python-libusb1; the author
+# of the library has been notified about them:
+def _patched_getUserData(self):
+    return self._USBTransfer__transfer.contents.user_data
+
+class _patched_Poller(object):
+	def __init__(self, poller):
+		self._poller = poller
+
+	def register(self, fd, event_flags):
+		self._poller.register(fd, event_flags)
+
+	def unregister(self, fd):
+		self._poller.unregister(fd)
+
+	def poll(self, timeout_in_seconds):
+		if timeout_in_seconds is not None:
+			self._poller.poll(int(math.ceil(timeout_in_seconds * 1000)))
+		else:
+			self._poller.poll(None)
+
+usb1.USBTransfer.getUserData = _patched_getUserData
+
+TC_ISSUE_STATE_COMMAND = 0x00
+TC_GET_VERSION = 0x01
+TC_MC_CONFIGURE = 0x02
+TC_GPIO_CONFIGURE = 0x03
+TC_WRITE_OUTPUTS = 0x04
+TC_ENQUEUE = 0x05
+TC_GET_COUNTERS = 0x06
+TC_GET_DEBUG_REGISTERS = 0x07
+TC_SET_GUIDER_VALUES = 0x08
+TC_GET_GUIDER_RESULT = 0x09
+TC_GET_EXCEPTION_DETAILS_LENGTH = 0x0a
+TC_GET_EXCEPTION_DETAILS = 0x0b
+
+TC_STATE_COMMAND_RESET_QUEUE = 0x00
+TC_STATE_COMMAND_SHUTDOWN = 0x01
+TC_STATE_COMMAND_RESET_IO = 0x02
+TC_STATE_COMMAND_ENABLE_GUIDER = 0x03
+TC_STATE_COMMAND_DISABLE_GUIDER = 0x04
+TC_STATE_COMMAND_FORCE_INTERRUPT = 0x05
+
+TC_STATE_IDLE = 0x00
+TC_STATE_RUNNING = 0x01
+TC_STATE_EXCEPTION = 0x02
+
+TC_EXCEPTION_NONE = 0x00000000
+TC_EXCEPTION_QUEUE_UNDERFLOW = 0x00000001
+TC_EXCEPTION_QUEUE_NONSEQUENTIAL_FRAME_NUMBER = 0x00000002
+TC_EXCEPTION_ACCELERATION_LIMIT_EXCEEDED = 0x00000003
+TC_EXCEPTION_VELOCITY_LIMIT_EXCEEDED = 0x00000004
+TC_EXCEPTION_DIRECTION_CHANGE_AT_NONZERO_VELOCITY = 0x00000005
+TC_EXCEPTION_SHUTDOWN_REQUESTED = 0x00000006
+TC_EXCEPTION_INVALID_CONFIGURATION = 0x00000007
+TC_EXCEPTION_INTERNAL_UNDERRUN = 0x00000008
+TC_EXCEPTION_INTERNAL_ERROR = 0x00000009
+TC_EXCEPTION_MCA_POSITIVE_LIMITED = 0x0000000a
+TC_EXCEPTION_MCA_NEGATIVE_LIMITED = 0x0000000b
+TC_EXCEPTION_MCB_POSITIVE_LIMITED = 0x0000000c
+TC_EXCEPTION_MCB_NEGATIVE_LIMITED = 0x0000000d
+TC_EXCEPTION_QUEUE_INTERRUPT_UNEXPECTED = 0x0000000e
+TC_EXCEPTION_INVALID_FPGA_EXCEPTION_BITMAP = 0x0000000f
+TC_EXCEPTION_IO_SUPPLY_ERROR = 0x00000010
+TC_EXCEPTION_STEP_COMPUTATION_OVERFLOW = 0x00000011
+
+PIN_GPIO_0 = 0
+PIN_GPIO_1 = 1
+PIN_GPIO_2 = 2
+PIN_GPIO_3 = 3
+PIN_GPIO_4 = 4
+PIN_GPIO_5 = 5
+PIN_GPIO_6 = 6
+PIN_GPIO_7 = 7
+PIN_GPIO_8 = 8
+PIN_GPIO_9 = 9
+PIN_GPIO_10 = 10
+PIN_GPIO_11 = 11
+PIN_GPIO_12 = 12
+PIN_GPIO_13 = 13
+PIN_GPIO_14 = 14
+PIN_GPIO_15 = 15
+PIN_GPIO_16 = 16
+PIN_GPIO_17 = 17
+PIN_GPIO_18 = 18
+PIN_GPIO_19 = 19
+PIN_GPIO_20 = 20
+PIN_GPIO_21 = 21
+PIN_GPIO_22 = 22
+PIN_GPIO_23 = 23
+PIN_GPIO_24 = 24
+PIN_GPIO_25 = 25
+PIN_GPIO_26 = 26
+PIN_GPIO_27 = 27
+PIN_GPIO_28 = 28
+PIN_GPIO_29 = 29
+PIN_GPIO_30 = 30
+PIN_GPIO_31 = 31
+PIN_GPIO_32 = 32
+PIN_GPIO_33 = 33
+PIN_GPIO_34 = 34
+PIN_GPIO_35 = 35
+PIN_GPIO_36 = 36
+PIN_GPIO_37 = 37
+PIN_GPIO_38 = 38
+PIN_GPIO_39 = 39
+PIN_GPIO_40 = 40
+PIN_GPIO_41 = 41
+PIN_GPIO_42 = 42
+PIN_GPIO_43 = 43
+PIN_GPIO_44 = 44
+PIN_GPIO_45 = 45
+PIN_GPIO_46 = 46
+PIN_GPIO_47 = 47
+PIN_MCA_SP = 48
+PIN_MCA_SN = 49
+PIN_MCA_DP = 50
+PIN_MCA_DN = 51
+PIN_MCA_OP = 52
+PIN_MCA_ON = 53
+PIN_MCB_SP = 54
+PIN_MCB_SN = 55
+PIN_MCB_DP = 56
+PIN_MCB_DN = 57
+PIN_MCB_OP = 58
+PIN_MCB_ON = 59
+PIN_MCA_QA = 60
+PIN_MCA_QB = 61
+PIN_MCB_QA = 62
+PIN_MCB_QB = 63
+
+TC_MC_UNUSED_INPUT = 0xff
+
+MC_PIN_FLAG_INVERT_MCA_SP = (1 << 0)
+MC_PIN_FLAG_INVERT_MCA_SN = (1 << 1)
+MC_PIN_FLAG_INVERT_MCA_DP = (1 << 2)
+MC_PIN_FLAG_INVERT_MCA_DN = (1 << 3)
+MC_PIN_FLAG_INVERT_MCA_OP = (1 << 4)
+MC_PIN_FLAG_INVERT_MCA_ON = (1 << 5)
+MC_PIN_FLAG_INVERT_MCB_SP = (1 << 6)
+MC_PIN_FLAG_INVERT_MCB_SN = (1 << 7)
+MC_PIN_FLAG_INVERT_MCB_DP = (1 << 8)
+MC_PIN_FLAG_INVERT_MCB_DN = (1 << 9)
+MC_PIN_FLAG_INVERT_MCB_OP = (1 << 10)
+MC_PIN_FLAG_INVERT_MCB_ON = (1 << 11)
+
+MC_PIN_FLAG_MCA_O_FUNCTION_LOW = (0 << 12)
+MC_PIN_FLAG_MCA_O_FUNCTION_HIGH = (1 << 12)
+MC_PIN_FLAG_MCA_O_FUNCTION_RUNNING = (2 << 12)
+MC_PIN_FLAG_MCA_O_FUNCTION_FRAME_CLOCK = (3 << 12)
+
+MC_PIN_FLAG_MCB_O_FUNCTION_LOW = (0 << 14)
+MC_PIN_FLAG_MCB_O_FUNCTION_HIGH = (1 << 14)
+MC_PIN_FLAG_MCB_O_FUNCTION_RUNNING = (2 << 14)
+MC_PIN_FLAG_MCB_O_FUNCTION_FRAME_CLOCK = (3 << 14)
+
+GUIDER_RUN_AT_NEXT_AVAILABLE_FRAME = 1
+GUIDER_RUN_AT_FRAME = 2
+GUIDER_RUN_AT_NOT_BEFORE_FRAME = 3
+
+fpga_control_bit_descriptions = [ \
+	"CONTROL_BIT_ENABLE_MC", \
+	"CONTROL_BIT_ENABLE_IO", \
+	"CONTROL_BIT_ERRORS_PENDING", \
+	"CONTROL_BIT_INPUTS_CHANGED", \
+	"CONTROL_BIT_SLOTS_EMPTY", \
+	"CONTROL_BIT_SLOTS_EMPTIED", \
+	"CONTROL_BIT_INDICATOR_BITS_CHANGED", \
+	"CONTROL_BIT_ERRORS_CHANGED", \
+	"CONTROL_BIT_POWERED_ON", \
+	"CONTROL_BIT_IO_READY", \
+	"CONTROL_BIT_CONFIGURED"]
+
+fpga_error_bit_descriptions = [ \
+	"ERROR_BIT_MCA_S_CONFIGURATION", \
+	"ERROR_BIT_MCA_D_CONFIGURATION", \
+	"ERROR_BIT_MCA_O_CONFIGURATION", \
+	"ERROR_BIT_MCB_S_CONFIGURATION", \
+	"ERROR_BIT_MCB_D_CONFIGURATION", \
+	"ERROR_BIT_MCB_O_CONFIGURATION", \
+	"ERROR_BIT_MCA_Q_CONFIGURATION", \
+	"ERROR_BIT_MCB_Q_CONFIGURATION", \
+	"ERROR_BIT_MC_SYNCHRONISATION_LOSS", \
+	"ERROR_BIT_MCA_SLOTS_OVERUN", \
+	"ERROR_BIT_MCA_SLOTS_UNDERRUN", \
+	"ERROR_BIT_MCB_SLOTS_OVERUN", \
+	"ERROR_BIT_MCB_SLOTS_UNDERRUN", \
+	"ERROR_BIT_IO_SUPPLY_ERROR", \
+	"ERROR_BIT_REGISTERS_MISO_UNDERRUN", \
+	"ERROR_BIT_IO_SPI_OVERRUN", \
+	"ERROR_BIT_MCA_POSITIVE_LIMITED", \
+	"ERROR_BIT_MCA_NEGATIVE_LIMITED", \
+	"ERROR_BIT_MCB_POSITIVE_LIMITED", \
+	"ERROR_BIT_MCB_NEGATIVE_LIMITED", \
+	"ERROR_BIT_LAST"]
+
+exception_descriptions = [ \
+	"TC_EXCEPTION_NONE", \
+	"TC_EXCEPTION_QUEUE_UNDERFLOW", \
+	"TC_EXCEPTION_QUEUE_NONSEQUENTIAL_FRAME_NUMBER", \
+	"TC_EXCEPTION_ACCELERATION_LIMIT_EXCEEDED", \
+	"TC_EXCEPTION_VELOCITY_LIMIT_EXCEEDED", \
+	"TC_EXCEPTION_DIRECTION_CHANGE_AT_NONZERO_VELOCITY", \
+	"TC_EXCEPTION_SHUTDOWN_REQUESTED", \
+	"TC_EXCEPTION_INVALID_CONFIGURATION", \
+	"TC_EXCEPTION_INTERNAL_UNDERRUN", \
+	"TC_EXCEPTION_INTERNAL_ERROR", \
+	"TC_EXCEPTION_MCA_POSITIVE_LIMITED", \
+	"TC_EXCEPTION_MCA_NEGATIVE_LIMITED", \
+	"TC_EXCEPTION_MCB_POSITIVE_LIMITED", \
+	"TC_EXCEPTION_MCB_NEGATIVE_LIMITED", \
+	"TC_EXCEPTION_QUEUE_INTERRUPT_UNEXPECTED", \
+	"TC_EXCEPTION_INVALID_FPGA_EXCEPTION_BITMAP", \
+	"TC_EXCEPTION_IO_SUPPLY_ERROR", \
+	"TC_EXCEPTION_STEP_COMPUTATION_OVERFLOW"]
+
+CONTROLLER_PIN_INPUT = 0
+CONTROLLER_PIN_OUTPUT = 1
+
+CONTROLLER_PIN_FUNCTION_GPIO = 0
+CONTROLLER_PIN_FUNCTION_SPECIAL = 1
+
+class ControllerPin(object):
+	def __init__(self, number):
+		self.number = number
+		self.direction = CONTROLLER_PIN_INPUT
+		self.function = CONTROLLER_PIN_FUNCTION_GPIO
+		self.invert_input = False
+		self.report_input = False
+
+class ControllerException(Exception):
+	pass
+
+class ControllerUsageException(Exception):
+	pass
+
+class ControllerVersionException(Exception):
+	pass
+
+class ControllerConfigurationException(ControllerException):
+	pass
+
+class ControllerNotConnectedException(ControllerException):
+	pass
+
+class MultipleControllersConnectedException(ControllerException):
+	pass
+
+class InterruptTransferFailedException(ControllerException):
+	pass
+
+class ControllerConfiguration(object):
+	def __init__(self, controller):
+		self._controller = controller
+
+		self.mc_prefill_frames = 8
+		self.mc_pin_flags = 0
+		self.mc_a_shutdown_acceleration = 1
+		self.mc_b_shutdown_acceleration = 1
+		self.mc_a_acceleration_limit = 500
+		self.mc_b_acceleration_limit = 500
+		self.mc_a_velocity_limit = 7600
+		self.mc_b_velocity_limit = 7600
+		self.mc_frame_period = 1200000
+		self.mc_pulse_width = 120
+		self.mc_pulse_minimum_off_time = None
+		self.mc_a_positive_limit_input = None
+		self.mc_a_negative_limit_input = None
+		self.mc_b_positive_limit_input = None
+		self.mc_b_negative_limit_input = None
+		self.mc_a_positive_guider_input = None
+		self.mc_a_negative_guider_input = None
+		self.mc_b_positive_guider_input = None
+		self.mc_b_negative_guider_input = None
+
+		self.mc_guider_counter_divider = 12000
+		self.mc_guider_a_numerator = 1
+		self.mc_guider_a_denominator = 10
+		self.mc_guider_a_limit = 20
+		self.mc_guider_b_numerator = 1
+		self.mc_guider_b_denominator = 10
+		self.mc_guider_b_limit = 20
+
+		self.pins = []
+
+		for i in range(64):
+			self.pins.append(ControllerPin(i))
+
+	def _validate(self):
+		if self.mc_prefill_frames < 2:
+			raise ControllerConfigurationException( \
+			  "The mc_prefill_frames property can not be less than two.")
+			
+		if self.mc_a_shutdown_acceleration < 1:
+			raise ControllerConfigurationException( \
+			  "The mc_a_shutdown_acceleration property must be greater than zero.")
+
+		if self.mc_b_shutdown_acceleration < 1:
+			raise ControllerConfigurationException( \
+			  "The mc_b_shutdown_acceleration property must be greater than zero.")
+
+		if self.mc_frame_period < self._controller.clock_frequency / 100:
+			raise ControllerConfigurationException( \
+			  "The mc_frame_period property must be set to give a frame of at least 10 " \
+			  "milliseconds.")
+
+		if self.mc_pulse_width < 1:
+			raise ControllerConfigurationException( \
+			  "The mc_pulse_width property must not be less than one.")
+
+		if self.mc_pulse_minimum_off_time is None:
+			raise ControllerConfigurationException( \
+			  "The mc_pulse_minimum_off_time must be specified.")
+
+		a_full_frame_cycles = (self.mc_pulse_width + self.mc_pulse_minimum_off_time) * \
+			self.mc_a_velocity_limit
+
+		b_full_frame_cycles = (self.mc_pulse_width + self.mc_pulse_minimum_off_time) * \
+			self.mc_b_velocity_limit
+
+		if a_full_frame_cycles > self.mc_frame_period or \
+		  b_full_frame_cycles > self.mc_frame_period:
+			raise ControllerConfigurationException( \
+			  "The minimum off time (mc_pulse_minimum_off_time) will be violated at " \
+			  "the currently configured velocity limits. Reduce the maximum velocity " \
+			  "or adjust the pulse on or off times.")
+
+	def encode_gpio(self):
+		self._validate()
+
+		direction = 0L
+		function = 0L
+		invert_input = 0L
+		report_input = 0L
+
+		for i in range(64):
+			if self.pins[i].direction == CONTROLLER_PIN_OUTPUT:
+				direction |= (1L << i)
+
+			if self.pins[i].function == CONTROLLER_PIN_FUNCTION_SPECIAL:
+				function |= (1L << i)
+
+			if self.pins[i].invert_input:
+				invert_input |= (1L << i)
+
+			if self.pins[i].report_input:
+				report_input |= (1L << i)
+
+		return struct.pack("<QQQQ", \
+		  direction, \
+		  function, \
+		  invert_input, \
+		  report_input)
+
+	def _encode_input(self, value):
+		if value is None:
+			return TC_MC_UNUSED_INPUT
+		elif 0 <= value <= 64:
+			return value
+		else:
+			raise ControllerConfigurationException( \
+			  "An invalid input was specified.")
+
+	def encode_mc(self):
+		self._validate()
+
+		return struct.pack("<HHHHHHHHLLBBBBBBBBLHHHHHH", \
+		  self.mc_prefill_frames, \
+		  self.mc_pin_flags, \
+		  self.mc_a_shutdown_acceleration, \
+		  self.mc_b_shutdown_acceleration, \
+		  self.mc_a_acceleration_limit, \
+		  self.mc_b_acceleration_limit, \
+		  self.mc_a_velocity_limit, \
+		  self.mc_b_velocity_limit, \
+		  self.mc_frame_period, \
+		  self.mc_pulse_width, \
+		  self._encode_input(self.mc_a_positive_limit_input), \
+		  self._encode_input(self.mc_a_negative_limit_input), \
+		  self._encode_input(self.mc_b_positive_limit_input), \
+		  self._encode_input(self.mc_b_negative_limit_input), \
+		  self._encode_input(self.mc_a_positive_guider_input), \
+		  self._encode_input(self.mc_a_negative_guider_input), \
+		  self._encode_input(self.mc_b_positive_guider_input), \
+		  self._encode_input(self.mc_b_negative_guider_input), \
+		  self.mc_guider_counter_divider, \
+		  self.mc_guider_a_numerator, \
+		  self.mc_guider_a_denominator, \
+		  self.mc_guider_a_limit, \
+		  self.mc_guider_b_numerator, \
+		  self.mc_guider_b_denominator, \
+		  self.mc_guider_b_limit)
+
+class UsbTransferError(object):
+	def __init__(self, status):
+		self.status = status
+
+class EnqueueDetails(object):
+	def __init__(self, controller):
+		self.last_transmitted_frame = controller._last_transmitted_frame
+		self.last_enqueued_frame = controller._last_enqueued_frame
+		self.last_dequeued_frame = controller._last_dequeued_frame
+
+		self.frames_in_queue = \
+		  (self.last_transmitted_frame - self.last_dequeued_frame) % 0x100000000L
+		self.frames_queue_capacity = controller.mc_frames_capacity
+
+class StateDetails(object):
+	def __init__(self, controller, state, exception):
+		self.state = state
+		self.exception = exception
+
+	def __repr__(self):
+		if self.state == TC_STATE_EXCEPTION:
+			return "<StateDetails %s (%s)>" % \
+			  (self.state_description, self.exception_description)
+		else:
+			return "<StateDetails %s>" % self.state_description
+
+	@property
+	def state_description(self):
+		if self.state == TC_STATE_IDLE:
+			return "TC_STATE_IDLE"
+		elif self.state == TC_STATE_RUNNING:
+			return "TC_STATE_RUNNING"
+		elif self.state == TC_STATE_EXCEPTION:
+			return "TC_STATE_EXCEPTION"
+		else:
+			return "(Unknown State Code)"
+
+	@property
+	def exception_description(self):
+		if 0 <= self.exception <= len(exception_descriptions):
+			return exception_descriptions[self.exception]
+		else:
+			return "(Unknown Exception Code)"
+
+class CounterDetails(object):
+	pass
+
+class GuiderResult(object):
+	pass
+
+class ControllerTimer(object):
+	def __init__(self, controller, expiry_time, callback):
+		self._controller = controller
+		self._expiry_time = expiry_time
+		self._callback = callback
+		self._cancelled = False
+
+	def __cmp__(self, rhs):
+		return cmp(self._expiry_time, rhs._expiry_time)
+
+class Controller(object):
+	def __init__(self, driver):
+		# Keep a reference to the driver:
+		self._driver = driver
+
+		# Open and set the USB configuration of the controller:
+		self._context = usb1.LibUSBContext()
+		self._device_handle = self._find_and_open_device()
+		self._device = self._device_handle.getDevice()
+
+		self._configuration = self._device[0]
+		self._interface = self._configuration[0]
+		self._setting = self._interface[0]
+
+		self._device_handle.setConfiguration( \
+		  self._configuration.getConfigurationValue())
+
+		self._device_handle.claimInterface(0)
+
+		# Initialise state:
+		self._last_transmitted_frame = 0xffffffffL
+		self._last_enqueued_frame = 0xffffffffL
+		self._last_dequeued_frame = 0xffffffffL
+
+		self._enqueue_in_progress = False
+
+		self._last_inputs = 0L
+		self._last_outputs = 0L
+		self._last_state = None
+		self._last_state_details = None
+		self._last_state_callback = None
+
+		self._running = True
+
+		self._timers_heap = []
+
+		self._driver_initialised = False
+
+	def _find_and_open_device(self):
+		device_handles = []
+
+		vendor_id = 0x1bad
+		product_id = 0xbeef
+
+		# Build a list of the connected controllers:
+		for device_handle in self._context.getDeviceList():
+			if device_handle.getVendorID() == vendor_id and \
+			  device_handle.getProductID() == product_id:
+				device_handles.append(device_handle)
+				break
+
+		# Complain if we don't have exactly one:
+		if len(device_handles) == 0:
+			raise ControllerNotConnectedException( \
+			  "No controllers were found.")
+		elif len(device_handles) > 1:
+			raise MultipleControllersConnectedException( \
+			  "More than one controller was found, and using multiple " \
+			  "controllers is not currently supported.")
+
+		# Open and return it:
+		return device_handle.open()
+
+	def _close(self):
+		self._device_handle.close()
+
+		self._context.exit()
+
+	def _control_write(self, command, data = ""):
+		d = defer.Deferred()
+
+		transfer = self._device_handle.getTransfer()
+		transfer.setControl( \
+			libusb1.LIBUSB_TYPE_VENDOR | \
+			libusb1.LIBUSB_ENDPOINT_OUT | \
+			libusb1.LIBUSB_RECIPIENT_DEVICE, \
+			command, 0, 0, data, self._complete_control_write, d)
+		transfer.submit()
+
+		return d
+
+	def _complete_control_write(self, transfer):
+		deferred = transfer.getUserData()
+
+		status = transfer.getStatus()
+
+		if status == libusb1.LIBUSB_TRANSFER_COMPLETED:
+			written = transfer.getActualLength()
+
+			transfer.close()
+
+			deferred.callback(written)
+		else:
+			transfer.close()
+
+			deferred.errback(UsbTransferError(status))
+
+	def _control_read(self, command, data_length = 0):
+		d = defer.Deferred()
+
+		transfer = self._device_handle.getTransfer()
+		transfer.setControl( \
+			libusb1.LIBUSB_TYPE_VENDOR | \
+			libusb1.LIBUSB_ENDPOINT_IN | \
+			libusb1.LIBUSB_RECIPIENT_DEVICE, \
+			command, 0, 0, data_length, self._complete_control_read, d)
+		transfer.submit()
+
+		return d
+
+	def _complete_control_read(self, transfer):
+		deferred = transfer.getUserData()
+
+		status = transfer.getStatus()
+
+		if status == libusb1.LIBUSB_TRANSFER_COMPLETED:
+			read = transfer.getBuffer()
+
+			transfer.close()
+
+			deferred.callback(read)
+		else:
+			transfer.close()
+
+			deferred.errback(UsbTransferError(status))
+
+	def _initiate_interrupt_read(self):
+		transfer = self._device_handle.getTransfer()
+		transfer.setInterrupt(
+			0x81, 24, self._complete_interrupt_read)
+		transfer.submit()
+
+	def _complete_interrupt_read(self, transfer):
+		try:
+			if transfer.getStatus() == libusb1.LIBUSB_TRANSFER_COMPLETED:
+				buffer = transfer.getBuffer()
+
+				changed, state, flags, exception, inputs, \
+				  last_enqueued_frame, last_dequeued_frame = \
+				  struct.unpack("<BBHLQLL", buffer)
+
+				self._last_enqueued_frame = last_enqueued_frame
+				self._last_dequeued_frame = last_dequeued_frame
+
+				if self._last_inputs != inputs:
+					self._last_inputs = inputs
+
+					if self._driver_initialised:
+						self._driver.inputs_changed(inputs)
+
+				if self._last_state != state:
+					self._last_state = state
+
+					self._last_state_details = StateDetails(self, state, exception)
+
+					if self._last_state_callback is not None:
+						callback = self._last_state_callback
+						self._last_state_callback = None
+
+						callback()
+
+					if self._driver_initialised:
+						self._driver.state_changed(self._last_state_details)
+
+				self._initiate_interrupt_read()
+
+				if not self._enqueue_in_progress:
+					self._call_enqueue_available()
+					
+			else:
+				self.stop()
+			
+				self._driver.runtime_error(failure.Failure(InterruptTransferFailedException( \
+				  "The USB interrupt transfer to the controller failed.", transfer.getStatus())))
+		finally:
+			transfer.close()
+
+	def reset_queue(self):
+		"""Resets the queue while leaving the controller configured.
+
+		Resetting the queue:
+
+		- Returns the controller to idle,
+		- Resets the frame numbering so that the next expected frame number is zero.
+		- Clears the step counters.
+
+		The configuration and output states are unchanged.
+
+		Resetting the queue while the motor control outputs are active will fail.
+
+		The returned deferred completes when the controller has been successfully
+		reset.
+		"""
+		d = self._control_write(TC_ISSUE_STATE_COMMAND, \
+		  struct.pack("<L", TC_STATE_COMMAND_RESET_QUEUE))
+
+		d.addCallback(self._state_command_completed)
+
+		return d
+
+	def shutdown(self):
+		"""Raises a controller exception that causes the controller to start a ramped shutdown.
+
+		After running this command, the exception state will be reported with the
+		controller.TC_EXCEPTION_SHUTDOWN_REQUESTED exception. To use the controller again
+		a queue reset must be issued.
+
+		The returned deferred completes when the command has been issued; the shutdown exception
+		may be delivered before or after the deferred callbacks are run.
+		"""
+
+		d = self._control_write(TC_ISSUE_STATE_COMMAND, \
+		  struct.pack("<L", TC_STATE_COMMAND_SHUTDOWN))
+
+		d.addCallback(self._state_command_completed)
+
+		return d
+
+	def enable_guider(self):
+		"""Starts adding guider steps to the motor control frames.
+
+		The returned deferred completes when the command has been successfully issued.
+		"""
+
+		d = self._control_write(TC_ISSUE_STATE_COMMAND, \
+		  struct.pack("<L", TC_STATE_COMMAND_ENABLE_GUIDER))
+
+		d.addCallback(self._state_command_completed)
+
+		return d
+
+	def disable_guider(self):
+		"""Stops adding guider steps to the motor control frames.
+
+		The returned deferred completes when the command has been successfully issued.
+		"""
+
+		d = self._control_write(TC_ISSUE_STATE_COMMAND, \
+		  struct.pack("<L", TC_STATE_COMMAND_DISABLE_GUIDER))
+
+		d.addCallback(self._state_command_completed)
+
+		return d
+
+	def _state_command_completed(self, bytes_written):
+		return None
+
+	def configure(self, configuration):
+		"""Writes a configuration to the controller.
+
+		The returned deferred completes when the configuration has been
+		successfully written.
+		"""
+		d = self._control_write(TC_MC_CONFIGURE, \
+		  configuration.encode_mc())
+
+		d.addCallback(self._configure_mc_completed, configuration)
+
+		return d
+
+	def _configure_mc_completed(self, bytes_written, configuration):
+		d = self._control_write(TC_GPIO_CONFIGURE, \
+		  configuration.encode_gpio())
+
+		d.addCallback(self._configure_both_completed, configuration)
+
+		return d
+
+	def _configure_both_completed(self, bytes_written, configuration):
+		return configuration
+
+	def _handle_initialise_error(self, failure):
+		self.stop()
+
+		self._driver.initialisation_error(failure)
+
+	def _initialise_internals(self):
+		d = self._control_read(TC_GET_VERSION, 16)
+
+		d.addCallback(self._initialise_internals_handle_version)
+		d.addErrback(self._handle_initialise_error)
+
+	def _initialise_internals_handle_version(self, buffer):
+		mcu_minor, mcu_major, fpga_minor, fpga_major, \
+		  self.clock_frequency, self.mc_frames_capacity, reserved = \
+		  struct.unpack("<HHHHLHH", buffer)
+
+		self.mcu_version = (mcu_major, mcu_minor)
+		self.fpga_version = (fpga_major, fpga_minor)
+
+		if self.mcu_version != self.fpga_version:
+			raise ControllerVersionException("The version of the firmware in the " \
+			  "MCU (Version %s.%s) does not match the version of the firmware in " \
+			  "the FPGA (Version %s.%s)." % (mcu_major, mcu_minor, fpga_major, fpga_minor))
+
+		if module_version != self.mcu_version:
+			raise ControllerVersionException("The version of this Python module " \
+			  "(Version %s.%s) does not match the version of the firmware in " \
+			  "the MCU (Version %s.%s)." % \
+			  (module_version[0], module_version[1], fpga_major, fpga_minor))
+
+		expected_version = self._driver.get_expected_controller_version()
+
+		if expected_version != module_version:
+			raise ControllerVersionException("Your code is expecting version " \
+			  "%s.%s of the controller module, but the controller module is " \
+			  "version %s.%s. Update the \"get_expected_controller_version\" " \
+			  "method in your driver class, and then carefully check any " \
+			  "release notes for this module and thoroughly test the new version." %
+			  (expected_version[0], expected_version[1], \
+			  module_version[0], module_version[1]))
+
+		# Force an interrupt so that the driver can be provided with it:
+		d = self._control_write(TC_ISSUE_STATE_COMMAND, \
+		  struct.pack("<L", TC_STATE_COMMAND_FORCE_INTERRUPT))
+
+		d.addCallback(self._initialise_force_interrupt_completed)
+		d.addErrback(self._handle_initialise_error)
+
+	def _initialise_force_interrupt_completed(self, bytes_written):
+		if self._last_state_details is not None:
+			self._initialise_start_driver_initialise()
+		else:
+			self._last_state_callback = self._initialise_start_driver_initialise
+
+	def _initialise_start_driver_initialise(self):
+		d = self._driver.initialise(self._last_state_details)
+
+		if not isinstance(d, defer.Deferred):
+			raise ControllerUsageException("The driver initialise method must return a deferred.")
+
+		d.addCallback(self._driver_initialise_completed)
+		d.addErrback(self._handle_initialise_error)
+
+	def _driver_initialise_completed(self, _):
+		self._driver_initialised = True
+
+		# Give the driver the most recent status and inputs:
+		self._driver.state_changed(self._last_state_details)
+		self._driver.inputs_changed(self._last_inputs)
+
+	def add_timer(self, seconds, callback):
+		"""Schedules a (once off) call to the callback function.
+
+		The returned handle can be passed to cancel_timer to cancel the callback before
+		it has occurred.""" 
+		timer = ControllerTimer(self, time.time() + seconds, callback)
+
+		heapq.heappush(self._timers_heap, timer)
+
+		return timer
+
+	def cancel_timer(self, timer):
+		"""Cancels a callback."""
+		timer._cancelled = True
+
+	def _run_timer_callbacks(self):
+		now = time.time()
+
+		while len(self._timers_heap) >= 1:
+			timer = self._timers_heap[0]
+
+			if now > timer._expiry_time:
+				heapq.heappop(self._timers_heap)
+
+				if not timer._cancelled:
+					timer._callback()
+			else:
+				break
+
+	def run(self, system_poller):
+		"""Runs the event loop, after calling the driver initialisation method.
+
+		Driver event handlers and timers are handled by the event loop. Optionally, a
+		user supplied poller can be passed in. The poller must implement the interface
+		described in the python-libusb1 library."""
+		poller = usb1.USBPoller(self._context, system_poller)
+
+		self._initiate_interrupt_read()
+
+		self._initialise_internals()
+
+		self._running = True
+
+		while self._running:
+			if len(self._timers_heap) >= 1:
+				# There are timers to eventually call:
+				next_timer = self._timers_heap[0]
+
+				next_timer_time = next_timer._expiry_time - time.time()
+
+				if next_timer_time < 0.0: next_timer_time = 0.0
+
+				poller.poll(next_timer_time)
+
+				self._run_timer_callbacks()
+			else:
+				# No timers, just wait for file events:
+				poller.poll()
+
+		self._close()
+
+	def stop(self):
+		"""Called in event handlers or timers to stop the event loop."""
+		self._running = False
+
+	def set_outputs(self, outputs):
+		"""Sets the specified GPIO bits high on the controller card.
+
+		The outputs should be specified as a 64 bit long bitmask. Bits not in the 
+		bitmask are left in their current state."""
+		self._last_outputs = self._last_outputs | outputs
+
+		d = self._control_write(TC_WRITE_OUTPUTS, struct.pack("<Q", self._last_outputs))
+
+		return d
+
+	def clear_outputs(self, outputs):
+		"""Sets the specified GPIO bits low on the controller card.
+
+		The outputs should be specified as a 64 bit long bitmask. Bits not in the 
+		bitmask are left in their current state."""
+		self._last_outputs = self._last_outputs & ~outputs
+
+		d = self._control_write(TC_WRITE_OUTPUTS, struct.pack("<Q", self._last_outputs))
+
+	def _handle_error(self, failure):
+		failure.printTraceback()
+
+		return failure
+
+	def enqueue_frame(self, a_steps, b_steps):
+		"""Enqueues a frame and returns the frame number of the enqueued frame.
+
+		This method should only be called from within the enqueue_frame_available driver
+		event, and should only be called once per call to enqueue_frame_available. Once 
+		the frame has been successfully enqueued another call to enqueue_frame_available is
+		made, allowing more frames to be enqueued if required."""
+		assert not self._enqueue_in_progress 
+
+		self._enqueue_in_progress = True
+
+		self._last_transmitted_frame = \
+			(self._last_transmitted_frame + 1) % 0x100000000L
+
+		frame_number = self._last_transmitted_frame
+
+		assert -32768 <= a_steps <= 32767
+		assert -32768 <= b_steps <= 32767
+
+		control_data = struct.pack("<Lhh", frame_number, a_steps, b_steps)
+
+		d = self._control_write(TC_ENQUEUE, control_data)
+		d.addCallback(self._handle_enqueue_completed)
+		d.addErrback(self._handle_error)
+
+		return frame_number
+
+	def _handle_enqueue_completed(self, bytes_written):
+#		print "X Done"
+		self._enqueue_in_progress = False
+
+		self._call_enqueue_available()
+
+	def _handle_enqueue_error(self, failure):
+		self._enqueue_in_progress = False
+
+		failure.printTraceback()
+
+	def _call_enqueue_available(self):
+		details = EnqueueDetails(self)
+
+		self._driver.enqueue_frame_available(details)
+
+	def get_counters(self):
+		d = self._control_read(TC_GET_COUNTERS, 28)
+
+		d.addCallback(self._get_counters_completed)
+		d.addErrback(self._handle_error)
+
+		return d
+
+	def get_debug_registers(self):
+		d = self._control_read(TC_GET_DEBUG_REGISTERS, 8)
+
+		d.addCallback(self._get_debug_registers_completed)
+		d.addErrback(self._handle_error)
+
+		return d
+
+	def _get_debug_registers_completed(self, buffer):
+		return struct.unpack("<LL", buffer)
+
+	def _get_counters_completed(self, buffer):
+		counters = CounterDetails()
+
+		counters.reference_frame_number, \
+		counters.a_total_steps, \
+		counters.b_total_steps, \
+		counters.a_guider_steps, \
+		counters.b_guider_steps, \
+		counters.a_measured_steps, \
+		counters.b_measured_steps = struct.unpack("<Lllllll", buffer)
+
+		return counters
+
+	def set_guider_values(self, run_at, frame_number, values):
+		reserved = 0
+
+		if frame_number is None: frame_number = 0
+
+		buffer = struct.pack("<BBHL", run_at, reserved, reserved, frame_number)
+
+		for a_steps, b_steps in values:
+			buffer += struct.pack("<hh", a_steps, b_steps)
+
+		if len(buffer) > 64:
+			raise ControllerUsageException("Too many guider values were specified.")
+
+		d = self._control_write(TC_SET_GUIDER_VALUES, buffer)
+		d.addCallback(self._handle_set_guider_values_completed)
+		d.addErrback(self._handle_error)
+
+		return d
+
+	def _handle_set_guider_values_completed(self, bytes_written):
+		d = self._control_read(TC_GET_GUIDER_RESULT, 8)
+		d.addCallback(self._handle_convert_guider_result)
+		d.addErrback(self._handle_error)
+
+		return d
+
+	def _handle_convert_guider_result(self, buffer):
+		frame, count = struct.unpack("<LL", buffer)
+
+		result = GuiderResult()
+		result.frame = frame
+		result.count = count
+
+		return result
+
+	def get_exception_details(self):
+		d = self._control_read(TC_GET_EXCEPTION_DETAILS_LENGTH, 4)
+		d.addCallback(self._handle_get_exception_details_got_length)
+		d.addErrback(self._handle_error)
+
+		return d
+
+	def _handle_get_exception_details_got_length(self, buffer):
+		(length,) = struct.unpack("<L", buffer)
+
+		if length > 0:
+			d = self._control_read(TC_GET_EXCEPTION_DETAILS, length)
+			d.addErrback(self._handle_error)
+
+			return d
+		else:
+			return None
+
+	def get_axis_exception_details(self):
+		d = self.get_exception_details()
+		d.addCallback(self._handle_get_axis_exception_details_completed)
+		d.addErrback(self._handle_error)
+
+		return d
+
+	def _handle_get_axis_exception_details_completed(self, buffer):
+		if buffer is None:
+			return {}
+
+		axis_index, steps, guider_steps, previous_remainder_steps, current_remainder_steps, \
+		  previous_negative_direction, current_negative_direction, \
+		  reserved_a, reserved_b = struct.unpack("<LiiiiBBBB", buffer)
+
+		details = {}
+		details["axis_index"] = axis_index
+		details["steps"] = steps
+		details["guider_steps"] = guider_steps
+		details["previous_remainder_steps"] = previous_remainder_steps
+		details["current_remainder_steps"] = current_remainder_steps
+		details["previous_negative_direction"] = previous_negative_direction
+		details["current_negative_direction"] = current_negative_direction
+
+		return details
+
 
-# Copyright © Bit Plantation Pty Ltd (ACN 152 088 634). All Rights Reserved.
-# This file is internal, confidential source code and is protected by
-# trade secret and copyright laws.
-
-import select, struct, time, math, heapq, sys
-import usb1, libusb1
-
-from twisted.internet import defer
-from twisted.python import failure
-
-module_version = (0, 4)
-
-# These are workarounds for omissions or bugs in python-libusb1; the author
-# of the library has been notified about them:
-def _patched_getUserData(self):
-    return self._USBTransfer__transfer.contents.user_data
-
-class _patched_Poller(object):
-	def __init__(self, poller):
-		self._poller = poller
-
-	def register(self, fd, event_flags):
-		self._poller.register(fd, event_flags)
-
-	def unregister(self, fd):
-		self._poller.unregister(fd)
-
-	def poll(self, timeout_in_seconds):
-		if timeout_in_seconds is not None:
-			self._poller.poll(int(math.ceil(timeout_in_seconds * 1000)))
-		else:
-			self._poller.poll(None)
-
-usb1.USBTransfer.getUserData = _patched_getUserData
-
-TC_ISSUE_STATE_COMMAND = 0x00
-TC_GET_VERSION = 0x01
-TC_MC_CONFIGURE = 0x02
-TC_GPIO_CONFIGURE = 0x03
-TC_WRITE_OUTPUTS = 0x04
-TC_ENQUEUE = 0x05
-TC_GET_COUNTERS = 0x06
-TC_GET_DEBUG_REGISTERS = 0x07
-TC_SET_GUIDER_VALUES = 0x08
-TC_GET_GUIDER_RESULT = 0x09
-<<<<<<< HEAD
-=======
-TC_GET_EXCEPTION_DETAILS_LENGTH = 0x0a
-TC_GET_EXCEPTION_DETAILS = 0x0b
->>>>>>> a1cc9911
-
-TC_STATE_COMMAND_RESET_QUEUE = 0x00
-TC_STATE_COMMAND_SHUTDOWN = 0x01
-TC_STATE_COMMAND_RESET_IO = 0x02
-TC_STATE_COMMAND_ENABLE_GUIDER = 0x03
-TC_STATE_COMMAND_DISABLE_GUIDER = 0x04
-TC_STATE_COMMAND_FORCE_INTERRUPT = 0x05
-
-TC_STATE_IDLE = 0x00
-TC_STATE_RUNNING = 0x01
-TC_STATE_EXCEPTION = 0x02
-
-TC_EXCEPTION_NONE = 0x00000000
-TC_EXCEPTION_QUEUE_UNDERFLOW = 0x00000001
-TC_EXCEPTION_QUEUE_NONSEQUENTIAL_FRAME_NUMBER = 0x00000002
-TC_EXCEPTION_ACCELERATION_LIMIT_EXCEEDED = 0x00000003
-TC_EXCEPTION_VELOCITY_LIMIT_EXCEEDED = 0x00000004
-TC_EXCEPTION_DIRECTION_CHANGE_AT_NONZERO_VELOCITY = 0x00000005
-TC_EXCEPTION_SHUTDOWN_REQUESTED = 0x00000006
-TC_EXCEPTION_INVALID_CONFIGURATION = 0x00000007
-TC_EXCEPTION_INTERNAL_UNDERRUN = 0x00000008
-TC_EXCEPTION_INTERNAL_ERROR = 0x00000009
-TC_EXCEPTION_MCA_POSITIVE_LIMITED = 0x0000000a
-TC_EXCEPTION_MCA_NEGATIVE_LIMITED = 0x0000000b
-TC_EXCEPTION_MCB_POSITIVE_LIMITED = 0x0000000c
-TC_EXCEPTION_MCB_NEGATIVE_LIMITED = 0x0000000d
-TC_EXCEPTION_QUEUE_INTERRUPT_UNEXPECTED = 0x0000000e
-TC_EXCEPTION_INVALID_FPGA_EXCEPTION_BITMAP = 0x0000000f
-TC_EXCEPTION_IO_SUPPLY_ERROR = 0x00000010
-TC_EXCEPTION_STEP_COMPUTATION_OVERFLOW = 0x00000011
-
-PIN_GPIO_0 = 0
-PIN_GPIO_1 = 1
-PIN_GPIO_2 = 2
-PIN_GPIO_3 = 3
-PIN_GPIO_4 = 4
-PIN_GPIO_5 = 5
-PIN_GPIO_6 = 6
-PIN_GPIO_7 = 7
-PIN_GPIO_8 = 8
-PIN_GPIO_9 = 9
-PIN_GPIO_10 = 10
-PIN_GPIO_11 = 11
-PIN_GPIO_12 = 12
-PIN_GPIO_13 = 13
-PIN_GPIO_14 = 14
-PIN_GPIO_15 = 15
-PIN_GPIO_16 = 16
-PIN_GPIO_17 = 17
-PIN_GPIO_18 = 18
-PIN_GPIO_19 = 19
-PIN_GPIO_20 = 20
-PIN_GPIO_21 = 21
-PIN_GPIO_22 = 22
-PIN_GPIO_23 = 23
-PIN_GPIO_24 = 24
-PIN_GPIO_25 = 25
-PIN_GPIO_26 = 26
-PIN_GPIO_27 = 27
-PIN_GPIO_28 = 28
-PIN_GPIO_29 = 29
-PIN_GPIO_30 = 30
-PIN_GPIO_31 = 31
-PIN_GPIO_32 = 32
-PIN_GPIO_33 = 33
-PIN_GPIO_34 = 34
-PIN_GPIO_35 = 35
-PIN_GPIO_36 = 36
-PIN_GPIO_37 = 37
-PIN_GPIO_38 = 38
-PIN_GPIO_39 = 39
-PIN_GPIO_40 = 40
-PIN_GPIO_41 = 41
-PIN_GPIO_42 = 42
-PIN_GPIO_43 = 43
-PIN_GPIO_44 = 44
-PIN_GPIO_45 = 45
-PIN_GPIO_46 = 46
-PIN_GPIO_47 = 47
-PIN_MCA_SP = 48
-PIN_MCA_SN = 49
-PIN_MCA_DP = 50
-PIN_MCA_DN = 51
-PIN_MCA_OP = 52
-PIN_MCA_ON = 53
-PIN_MCB_SP = 54
-PIN_MCB_SN = 55
-PIN_MCB_DP = 56
-PIN_MCB_DN = 57
-PIN_MCB_OP = 58
-PIN_MCB_ON = 59
-PIN_MCA_QA = 60
-PIN_MCA_QB = 61
-PIN_MCB_QA = 62
-PIN_MCB_QB = 63
-
-TC_MC_UNUSED_INPUT = 0xff
-
-MC_PIN_FLAG_INVERT_MCA_SP = (1 << 0)
-MC_PIN_FLAG_INVERT_MCA_SN = (1 << 1)
-MC_PIN_FLAG_INVERT_MCA_DP = (1 << 2)
-MC_PIN_FLAG_INVERT_MCA_DN = (1 << 3)
-MC_PIN_FLAG_INVERT_MCA_OP = (1 << 4)
-MC_PIN_FLAG_INVERT_MCA_ON = (1 << 5)
-MC_PIN_FLAG_INVERT_MCB_SP = (1 << 6)
-MC_PIN_FLAG_INVERT_MCB_SN = (1 << 7)
-MC_PIN_FLAG_INVERT_MCB_DP = (1 << 8)
-MC_PIN_FLAG_INVERT_MCB_DN = (1 << 9)
-MC_PIN_FLAG_INVERT_MCB_OP = (1 << 10)
-MC_PIN_FLAG_INVERT_MCB_ON = (1 << 11)
-
-MC_PIN_FLAG_MCA_O_FUNCTION_LOW = (0 << 12)
-MC_PIN_FLAG_MCA_O_FUNCTION_HIGH = (1 << 12)
-MC_PIN_FLAG_MCA_O_FUNCTION_RUNNING = (2 << 12)
-MC_PIN_FLAG_MCA_O_FUNCTION_FRAME_CLOCK = (3 << 12)
-
-MC_PIN_FLAG_MCB_O_FUNCTION_LOW = (0 << 14)
-MC_PIN_FLAG_MCB_O_FUNCTION_HIGH = (1 << 14)
-MC_PIN_FLAG_MCB_O_FUNCTION_RUNNING = (2 << 14)
-MC_PIN_FLAG_MCB_O_FUNCTION_FRAME_CLOCK = (3 << 14)
-
-GUIDER_RUN_AT_NEXT_AVAILABLE_FRAME = 1
-GUIDER_RUN_AT_FRAME = 2
-GUIDER_RUN_AT_NOT_BEFORE_FRAME = 3
-
-fpga_control_bit_descriptions = [ \
-	"CONTROL_BIT_ENABLE_MC", \
-	"CONTROL_BIT_ENABLE_IO", \
-	"CONTROL_BIT_ERRORS_PENDING", \
-	"CONTROL_BIT_INPUTS_CHANGED", \
-	"CONTROL_BIT_SLOTS_EMPTY", \
-	"CONTROL_BIT_SLOTS_EMPTIED", \
-	"CONTROL_BIT_INDICATOR_BITS_CHANGED", \
-	"CONTROL_BIT_ERRORS_CHANGED", \
-	"CONTROL_BIT_POWERED_ON", \
-	"CONTROL_BIT_IO_READY", \
-	"CONTROL_BIT_CONFIGURED"]
-
-fpga_error_bit_descriptions = [ \
-	"ERROR_BIT_MCA_S_CONFIGURATION", \
-	"ERROR_BIT_MCA_D_CONFIGURATION", \
-	"ERROR_BIT_MCA_O_CONFIGURATION", \
-	"ERROR_BIT_MCB_S_CONFIGURATION", \
-	"ERROR_BIT_MCB_D_CONFIGURATION", \
-	"ERROR_BIT_MCB_O_CONFIGURATION", \
-	"ERROR_BIT_MCA_Q_CONFIGURATION", \
-	"ERROR_BIT_MCB_Q_CONFIGURATION", \
-	"ERROR_BIT_MC_SYNCHRONISATION_LOSS", \
-	"ERROR_BIT_MCA_SLOTS_OVERUN", \
-	"ERROR_BIT_MCA_SLOTS_UNDERRUN", \
-	"ERROR_BIT_MCB_SLOTS_OVERUN", \
-	"ERROR_BIT_MCB_SLOTS_UNDERRUN", \
-	"ERROR_BIT_IO_SUPPLY_ERROR", \
-	"ERROR_BIT_REGISTERS_MISO_UNDERRUN", \
-	"ERROR_BIT_IO_SPI_OVERRUN", \
-	"ERROR_BIT_MCA_POSITIVE_LIMITED", \
-	"ERROR_BIT_MCA_NEGATIVE_LIMITED", \
-	"ERROR_BIT_MCB_POSITIVE_LIMITED", \
-	"ERROR_BIT_MCB_NEGATIVE_LIMITED", \
-	"ERROR_BIT_LAST"]
-
-exception_descriptions = [ \
-	"TC_EXCEPTION_NONE", \
-	"TC_EXCEPTION_QUEUE_UNDERFLOW", \
-	"TC_EXCEPTION_QUEUE_NONSEQUENTIAL_FRAME_NUMBER", \
-	"TC_EXCEPTION_ACCELERATION_LIMIT_EXCEEDED", \
-	"TC_EXCEPTION_VELOCITY_LIMIT_EXCEEDED", \
-	"TC_EXCEPTION_DIRECTION_CHANGE_AT_NONZERO_VELOCITY", \
-	"TC_EXCEPTION_SHUTDOWN_REQUESTED", \
-	"TC_EXCEPTION_INVALID_CONFIGURATION", \
-	"TC_EXCEPTION_INTERNAL_UNDERRUN", \
-	"TC_EXCEPTION_INTERNAL_ERROR", \
-	"TC_EXCEPTION_MCA_POSITIVE_LIMITED", \
-	"TC_EXCEPTION_MCA_NEGATIVE_LIMITED", \
-	"TC_EXCEPTION_MCB_POSITIVE_LIMITED", \
-	"TC_EXCEPTION_MCB_NEGATIVE_LIMITED", \
-	"TC_EXCEPTION_QUEUE_INTERRUPT_UNEXPECTED", \
-	"TC_EXCEPTION_INVALID_FPGA_EXCEPTION_BITMAP", \
-	"TC_EXCEPTION_IO_SUPPLY_ERROR", \
-	"TC_EXCEPTION_STEP_COMPUTATION_OVERFLOW"]
-
-CONTROLLER_PIN_INPUT = 0
-CONTROLLER_PIN_OUTPUT = 1
-
-CONTROLLER_PIN_FUNCTION_GPIO = 0
-CONTROLLER_PIN_FUNCTION_SPECIAL = 1
-
-class ControllerPin(object):
-	def __init__(self, number):
-		self.number = number
-		self.direction = CONTROLLER_PIN_INPUT
-		self.function = CONTROLLER_PIN_FUNCTION_GPIO
-		self.invert_input = False
-		self.report_input = False
-
-class ControllerException(Exception):
-	pass
-
-class ControllerUsageException(Exception):
-	pass
-
-class ControllerVersionException(Exception):
-	pass
-
-class ControllerConfigurationException(ControllerException):
-	pass
-
-class ControllerNotConnectedException(ControllerException):
-	pass
-
-class MultipleControllersConnectedException(ControllerException):
-	pass
-
-class InterruptTransferFailedException(ControllerException):
-	pass
-
-class ControllerConfiguration(object):
-	def __init__(self, controller):
-		self._controller = controller
-
-		self.mc_prefill_frames = 8
-		self.mc_pin_flags = 0
-		self.mc_a_shutdown_acceleration = 1
-		self.mc_b_shutdown_acceleration = 1
-		self.mc_a_acceleration_limit = 500
-		self.mc_b_acceleration_limit = 500
-		self.mc_a_velocity_limit = 7600
-		self.mc_b_velocity_limit = 7600
-		self.mc_frame_period = 1200000
-		self.mc_pulse_width = 120
-		self.mc_pulse_minimum_off_time = None
-		self.mc_a_positive_limit_input = None
-		self.mc_a_negative_limit_input = None
-		self.mc_b_positive_limit_input = None
-		self.mc_b_negative_limit_input = None
-		self.mc_a_positive_guider_input = None
-		self.mc_a_negative_guider_input = None
-		self.mc_b_positive_guider_input = None
-		self.mc_b_negative_guider_input = None
-
-		self.mc_guider_counter_divider = 12000
-		self.mc_guider_a_numerator = 1
-		self.mc_guider_a_denominator = 10
-		self.mc_guider_a_limit = 20
-		self.mc_guider_b_numerator = 1
-		self.mc_guider_b_denominator = 10
-		self.mc_guider_b_limit = 20
-
-		self.pins = []
-
-		for i in range(64):
-			self.pins.append(ControllerPin(i))
-
-	def _validate(self):
-		if self.mc_prefill_frames < 2:
-			raise ControllerConfigurationException( \
-			  "The mc_prefill_frames property can not be less than two.")
-			
-		if self.mc_a_shutdown_acceleration < 1:
-			raise ControllerConfigurationException( \
-			  "The mc_a_shutdown_acceleration property must be greater than zero.")
-
-		if self.mc_b_shutdown_acceleration < 1:
-			raise ControllerConfigurationException( \
-			  "The mc_b_shutdown_acceleration property must be greater than zero.")
-
-		if self.mc_frame_period < self._controller.clock_frequency / 100:
-			raise ControllerConfigurationException( \
-			  "The mc_frame_period property must be set to give a frame of at least 10 " \
-			  "milliseconds.")
-
-		if self.mc_pulse_width < 1:
-			raise ControllerConfigurationException( \
-			  "The mc_pulse_width property must not be less than one.")
-
-		if self.mc_pulse_minimum_off_time is None:
-			raise ControllerConfigurationException( \
-			  "The mc_pulse_minimum_off_time must be specified.")
-
-		a_full_frame_cycles = (self.mc_pulse_width + self.mc_pulse_minimum_off_time) * \
-			self.mc_a_velocity_limit
-
-		b_full_frame_cycles = (self.mc_pulse_width + self.mc_pulse_minimum_off_time) * \
-			self.mc_b_velocity_limit
-
-		if a_full_frame_cycles > self.mc_frame_period or \
-		  b_full_frame_cycles > self.mc_frame_period:
-			raise ControllerConfigurationException( \
-			  "The minimum off time (mc_pulse_minimum_off_time) will be violated at " \
-			  "the currently configured velocity limits. Reduce the maximum velocity " \
-			  "or adjust the pulse on or off times.")
-
-	def encode_gpio(self):
-		self._validate()
-
-		direction = 0L
-		function = 0L
-		invert_input = 0L
-		report_input = 0L
-
-		for i in range(64):
-			if self.pins[i].direction == CONTROLLER_PIN_OUTPUT:
-				direction |= (1L << i)
-
-			if self.pins[i].function == CONTROLLER_PIN_FUNCTION_SPECIAL:
-				function |= (1L << i)
-
-			if self.pins[i].invert_input:
-				invert_input |= (1L << i)
-
-			if self.pins[i].report_input:
-				report_input |= (1L << i)
-
-		return struct.pack("<QQQQ", \
-		  direction, \
-		  function, \
-		  invert_input, \
-		  report_input)
-
-	def _encode_input(self, value):
-		if value is None:
-			return TC_MC_UNUSED_INPUT
-		elif 0 <= value <= 64:
-			return value
-		else:
-			raise ControllerConfigurationException( \
-			  "An invalid input was specified.")
-
-	def encode_mc(self):
-		self._validate()
-
-		return struct.pack("<HHHHHHHHLLBBBBBBBBLHHHHHH", \
-		  self.mc_prefill_frames, \
-		  self.mc_pin_flags, \
-		  self.mc_a_shutdown_acceleration, \
-		  self.mc_b_shutdown_acceleration, \
-		  self.mc_a_acceleration_limit, \
-		  self.mc_b_acceleration_limit, \
-		  self.mc_a_velocity_limit, \
-		  self.mc_b_velocity_limit, \
-		  self.mc_frame_period, \
-		  self.mc_pulse_width, \
-		  self._encode_input(self.mc_a_positive_limit_input), \
-		  self._encode_input(self.mc_a_negative_limit_input), \
-		  self._encode_input(self.mc_b_positive_limit_input), \
-		  self._encode_input(self.mc_b_negative_limit_input), \
-		  self._encode_input(self.mc_a_positive_guider_input), \
-		  self._encode_input(self.mc_a_negative_guider_input), \
-		  self._encode_input(self.mc_b_positive_guider_input), \
-		  self._encode_input(self.mc_b_negative_guider_input), \
-		  self.mc_guider_counter_divider, \
-		  self.mc_guider_a_numerator, \
-		  self.mc_guider_a_denominator, \
-		  self.mc_guider_a_limit, \
-		  self.mc_guider_b_numerator, \
-		  self.mc_guider_b_denominator, \
-		  self.mc_guider_b_limit)
-
-class UsbTransferError(object):
-	def __init__(self, status):
-		self.status = status
-
-class EnqueueDetails(object):
-	def __init__(self, controller):
-		self.last_transmitted_frame = controller._last_transmitted_frame
-		self.last_enqueued_frame = controller._last_enqueued_frame
-		self.last_dequeued_frame = controller._last_dequeued_frame
-
-		self.frames_in_queue = \
-		  (self.last_transmitted_frame - self.last_dequeued_frame) % 0x100000000L
-		self.frames_queue_capacity = controller.mc_frames_capacity
-
-class StateDetails(object):
-	def __init__(self, controller, state, exception):
-		self.state = state
-		self.exception = exception
-
-	def __repr__(self):
-		if self.state == TC_STATE_EXCEPTION:
-			return "<StateDetails %s (%s)>" % \
-			  (self.state_description, self.exception_description)
-		else:
-			return "<StateDetails %s>" % self.state_description
-
-	@property
-	def state_description(self):
-		if self.state == TC_STATE_IDLE:
-			return "TC_STATE_IDLE"
-		elif self.state == TC_STATE_RUNNING:
-			return "TC_STATE_RUNNING"
-		elif self.state == TC_STATE_EXCEPTION:
-			return "TC_STATE_EXCEPTION"
-		else:
-			return "(Unknown State Code)"
-
-	@property
-	def exception_description(self):
-		if 0 <= self.exception <= len(exception_descriptions):
-			return exception_descriptions[self.exception]
-		else:
-			return "(Unknown Exception Code)"
-
-class CounterDetails(object):
-	pass
-
-class GuiderResult(object):
-	pass
-
-class ControllerTimer(object):
-	def __init__(self, controller, expiry_time, callback):
-		self._controller = controller
-		self._expiry_time = expiry_time
-		self._callback = callback
-		self._cancelled = False
-
-	def __cmp__(self, rhs):
-		return cmp(self._expiry_time, rhs._expiry_time)
-
-class Controller(object):
-	def __init__(self, driver):
-		# Keep a reference to the driver:
-		self._driver = driver
-
-		# Open and set the USB configuration of the controller:
-		self._context = usb1.LibUSBContext()
-		self._device_handle = self._find_and_open_device()
-		self._device = self._device_handle.getDevice()
-
-		self._configuration = self._device[0]
-		self._interface = self._configuration[0]
-		self._setting = self._interface[0]
-
-		self._device_handle.setConfiguration( \
-		  self._configuration.getConfigurationValue())
-
-		self._device_handle.claimInterface(0)
-
-		# Initialise state:
-		self._last_transmitted_frame = 0xffffffffL
-		self._last_enqueued_frame = 0xffffffffL
-		self._last_dequeued_frame = 0xffffffffL
-
-		self._enqueue_in_progress = False
-
-		self._last_inputs = 0L
-		self._last_outputs = 0L
-		self._last_state = None
-		self._last_state_details = None
-		self._last_state_callback = None
-
-		self._running = True
-
-		self._timers_heap = []
-
-		self._driver_initialised = False
-
-	def _find_and_open_device(self):
-		device_handles = []
-
-		vendor_id = 0x1bad
-		product_id = 0xbeef
-
-		# Build a list of the connected controllers:
-		for device_handle in self._context.getDeviceList():
-			if device_handle.getVendorID() == vendor_id and \
-			  device_handle.getProductID() == product_id:
-				device_handles.append(device_handle)
-				break
-
-		# Complain if we don't have exactly one:
-		if len(device_handles) == 0:
-			raise ControllerNotConnectedException( \
-			  "No controllers were found.")
-		elif len(device_handles) > 1:
-			raise MultipleControllersConnectedException( \
-			  "More than one controller was found, and using multiple " \
-			  "controllers is not currently supported.")
-
-		# Open and return it:
-		return device_handle.open()
-
-	def _close(self):
-		self._device_handle.close()
-
-		self._context.exit()
-
-	def _control_write(self, command, data = ""):
-		d = defer.Deferred()
-
-		transfer = self._device_handle.getTransfer()
-		transfer.setControl( \
-			libusb1.LIBUSB_TYPE_VENDOR | \
-			libusb1.LIBUSB_ENDPOINT_OUT | \
-			libusb1.LIBUSB_RECIPIENT_DEVICE, \
-			command, 0, 0, data, self._complete_control_write, d)
-		transfer.submit()
-
-		return d
-
-	def _complete_control_write(self, transfer):
-		deferred = transfer.getUserData()
-
-		status = transfer.getStatus()
-
-		if status == libusb1.LIBUSB_TRANSFER_COMPLETED:
-			written = transfer.getActualLength()
-
-			transfer.close()
-
-			deferred.callback(written)
-		else:
-			transfer.close()
-
-			deferred.errback(UsbTransferError(status))
-
-	def _control_read(self, command, data_length = 0):
-		d = defer.Deferred()
-
-		transfer = self._device_handle.getTransfer()
-		transfer.setControl( \
-			libusb1.LIBUSB_TYPE_VENDOR | \
-			libusb1.LIBUSB_ENDPOINT_IN | \
-			libusb1.LIBUSB_RECIPIENT_DEVICE, \
-			command, 0, 0, data_length, self._complete_control_read, d)
-		transfer.submit()
-
-		return d
-
-	def _complete_control_read(self, transfer):
-		deferred = transfer.getUserData()
-
-		status = transfer.getStatus()
-
-		if status == libusb1.LIBUSB_TRANSFER_COMPLETED:
-			read = transfer.getBuffer()
-
-			transfer.close()
-
-			deferred.callback(read)
-		else:
-			transfer.close()
-
-			deferred.errback(UsbTransferError(status))
-
-	def _initiate_interrupt_read(self):
-		transfer = self._device_handle.getTransfer()
-		transfer.setInterrupt(
-			0x81, 24, self._complete_interrupt_read)
-		transfer.submit()
-
-	def _complete_interrupt_read(self, transfer):
-		try:
-			if transfer.getStatus() == libusb1.LIBUSB_TRANSFER_COMPLETED:
-				buffer = transfer.getBuffer()
-
-				changed, state, flags, exception, inputs, \
-				  last_enqueued_frame, last_dequeued_frame = \
-				  struct.unpack("<BBHLQLL", buffer)
-
-				self._last_enqueued_frame = last_enqueued_frame
-				self._last_dequeued_frame = last_dequeued_frame
-
-				if self._last_inputs != inputs:
-					self._last_inputs = inputs
-
-					if self._driver_initialised:
-						self._driver.inputs_changed(inputs)
-
-				if self._last_state != state:
-					self._last_state = state
-
-					self._last_state_details = StateDetails(self, state, exception)
-
-					if self._last_state_callback is not None:
-						callback = self._last_state_callback
-						self._last_state_callback = None
-
-						callback()
-
-					if self._driver_initialised:
-						self._driver.state_changed(self._last_state_details)
-
-				self._initiate_interrupt_read()
-
-				if not self._enqueue_in_progress:
-					self._call_enqueue_available()
-					
-			else:
-				self.stop()
-			
-				self._driver.runtime_error(failure.Failure(InterruptTransferFailedException( \
-				  "The USB interrupt transfer to the controller failed.", transfer.getStatus())))
-		finally:
-			transfer.close()
-
-	def reset_queue(self):
-		"""Resets the queue while leaving the controller configured.
-
-		Resetting the queue:
-
-		- Returns the controller to idle,
-		- Resets the frame numbering so that the next expected frame number is zero.
-		- Clears the step counters.
-
-		The configuration and output states are unchanged.
-
-		Resetting the queue while the motor control outputs are active will fail.
-
-		The returned deferred completes when the controller has been successfully
-		reset.
-		"""
-		d = self._control_write(TC_ISSUE_STATE_COMMAND, \
-		  struct.pack("<L", TC_STATE_COMMAND_RESET_QUEUE))
-
-		d.addCallback(self._state_command_completed)
-
-		return d
-
-	def shutdown(self):
-		"""Raises a controller exception that causes the controller to start a ramped shutdown.
-
-		After running this command, the exception state will be reported with the
-		controller.TC_EXCEPTION_SHUTDOWN_REQUESTED exception. To use the controller again
-		a queue reset must be issued.
-
-		The returned deferred completes when the command has been issued; the shutdown exception
-		may be delivered before or after the deferred callbacks are run.
-		"""
-
-		d = self._control_write(TC_ISSUE_STATE_COMMAND, \
-		  struct.pack("<L", TC_STATE_COMMAND_SHUTDOWN))
-
-		d.addCallback(self._state_command_completed)
-
-		return d
-
-	def enable_guider(self):
-		"""Starts adding guider steps to the motor control frames.
-
-		The returned deferred completes when the command has been successfully issued.
-		"""
-
-		d = self._control_write(TC_ISSUE_STATE_COMMAND, \
-		  struct.pack("<L", TC_STATE_COMMAND_ENABLE_GUIDER))
-
-		d.addCallback(self._state_command_completed)
-
-		return d
-
-	def disable_guider(self):
-		"""Stops adding guider steps to the motor control frames.
-
-		The returned deferred completes when the command has been successfully issued.
-		"""
-
-		d = self._control_write(TC_ISSUE_STATE_COMMAND, \
-		  struct.pack("<L", TC_STATE_COMMAND_DISABLE_GUIDER))
-
-		d.addCallback(self._state_command_completed)
-
-		return d
-
-	def _state_command_completed(self, bytes_written):
-		return None
-
-	def configure(self, configuration):
-		"""Writes a configuration to the controller.
-
-		The returned deferred completes when the configuration has been
-		successfully written.
-		"""
-		d = self._control_write(TC_MC_CONFIGURE, \
-		  configuration.encode_mc())
-
-		d.addCallback(self._configure_mc_completed, configuration)
-
-		return d
-
-	def _configure_mc_completed(self, bytes_written, configuration):
-		d = self._control_write(TC_GPIO_CONFIGURE, \
-		  configuration.encode_gpio())
-
-		d.addCallback(self._configure_both_completed, configuration)
-
-		return d
-
-	def _configure_both_completed(self, bytes_written, configuration):
-		return configuration
-
-	def _handle_initialise_error(self, failure):
-		self.stop()
-
-		self._driver.initialisation_error(failure)
-
-	def _initialise_internals(self):
-		d = self._control_read(TC_GET_VERSION, 16)
-
-		d.addCallback(self._initialise_internals_handle_version)
-		d.addErrback(self._handle_initialise_error)
-
-	def _initialise_internals_handle_version(self, buffer):
-		mcu_minor, mcu_major, fpga_minor, fpga_major, \
-		  self.clock_frequency, self.mc_frames_capacity, reserved = \
-		  struct.unpack("<HHHHLHH", buffer)
-
-		self.mcu_version = (mcu_major, mcu_minor)
-		self.fpga_version = (fpga_major, fpga_minor)
-
-		if self.mcu_version != self.fpga_version:
-			raise ControllerVersionException("The version of the firmware in the " \
-			  "MCU (Version %s.%s) does not match the version of the firmware in " \
-			  "the FPGA (Version %s.%s)." % (mcu_major, mcu_minor, fpga_major, fpga_minor))
-
-		if module_version != self.mcu_version:
-			raise ControllerVersionException("The version of this Python module " \
-			  "(Version %s.%s) does not match the version of the firmware in " \
-			  "the MCU (Version %s.%s)." % \
-			  (module_version[0], module_version[1], fpga_major, fpga_minor))
-
-		expected_version = self._driver.get_expected_controller_version()
-
-		if expected_version != module_version:
-			raise ControllerVersionException("Your code is expecting version " \
-			  "%s.%s of the controller module, but the controller module is " \
-			  "version %s.%s. Update the \"get_expected_controller_version\" " \
-			  "method in your driver class, and then carefully check any " \
-			  "release notes for this module and thoroughly test the new version." %
-			  (expected_version[0], expected_version[1], \
-			  module_version[0], module_version[1]))
-
-		# Force an interrupt so that the driver can be provided with it:
-		d = self._control_write(TC_ISSUE_STATE_COMMAND, \
-		  struct.pack("<L", TC_STATE_COMMAND_FORCE_INTERRUPT))
-
-		d.addCallback(self._initialise_force_interrupt_completed)
-		d.addErrback(self._handle_initialise_error)
-
-	def _initialise_force_interrupt_completed(self, bytes_written):
-		if self._last_state_details is not None:
-			self._initialise_start_driver_initialise()
-		else:
-			self._last_state_callback = self._initialise_start_driver_initialise
-
-	def _initialise_start_driver_initialise(self):
-		d = self._driver.initialise(self._last_state_details)
-
-		if not isinstance(d, defer.Deferred):
-			raise ControllerUsageException("The driver initialise method must return a deferred.")
-
-		d.addCallback(self._driver_initialise_completed)
-		d.addErrback(self._handle_initialise_error)
-
-	def _driver_initialise_completed(self, _):
-		self._driver_initialised = True
-
-		# Give the driver the most recent status and inputs:
-		self._driver.state_changed(self._last_state_details)
-		self._driver.inputs_changed(self._last_inputs)
-
-	def add_timer(self, seconds, callback):
-		"""Schedules a (once off) call to the callback function.
-
-		The returned handle can be passed to cancel_timer to cancel the callback before
-		it has occurred.""" 
-		timer = ControllerTimer(self, time.time() + seconds, callback)
-
-		heapq.heappush(self._timers_heap, timer)
-
-		return timer
-
-	def cancel_timer(self, timer):
-		"""Cancels a callback."""
-		timer._cancelled = True
-
-	def _run_timer_callbacks(self):
-		now = time.time()
-
-		while len(self._timers_heap) >= 1:
-			timer = self._timers_heap[0]
-
-			if now > timer._expiry_time:
-				heapq.heappop(self._timers_heap)
-
-				if not timer._cancelled:
-					timer._callback()
-			else:
-				break
-
-	def run(self, system_poller):
-		"""Runs the event loop, after calling the driver initialisation method.
-
-		Driver event handlers and timers are handled by the event loop. Optionally, a
-		user supplied poller can be passed in. The poller must implement the interface
-		described in the python-libusb1 library."""
-		poller = usb1.USBPoller(self._context, system_poller)
-
-		self._initiate_interrupt_read()
-
-		self._initialise_internals()
-
-		self._running = True
-
-		while self._running:
-			if len(self._timers_heap) >= 1:
-				# There are timers to eventually call:
-				next_timer = self._timers_heap[0]
-
-				next_timer_time = next_timer._expiry_time - time.time()
-
-				if next_timer_time < 0.0: next_timer_time = 0.0
-
-				poller.poll(next_timer_time)
-
-				self._run_timer_callbacks()
-			else:
-				# No timers, just wait for file events:
-				poller.poll()
-
-		self._close()
-
-	def stop(self):
-		"""Called in event handlers or timers to stop the event loop."""
-		self._running = False
-
-	def set_outputs(self, outputs):
-		"""Sets the specified GPIO bits high on the controller card.
-
-		The outputs should be specified as a 64 bit long bitmask. Bits not in the 
-		bitmask are left in their current state."""
-		self._last_outputs = self._last_outputs | outputs
-
-		d = self._control_write(TC_WRITE_OUTPUTS, struct.pack("<Q", self._last_outputs))
-
-		return d
-
-	def clear_outputs(self, outputs):
-		"""Sets the specified GPIO bits low on the controller card.
-
-		The outputs should be specified as a 64 bit long bitmask. Bits not in the 
-		bitmask are left in their current state."""
-		self._last_outputs = self._last_outputs & ~outputs
-
-		d = self._control_write(TC_WRITE_OUTPUTS, struct.pack("<Q", self._last_outputs))
-
-	def _handle_error(self, failure):
-		failure.printTraceback()
-
-		return failure
-
-	def enqueue_frame(self, a_steps, b_steps):
-		"""Enqueues a frame and returns the frame number of the enqueued frame.
-
-		This method should only be called from within the enqueue_frame_available driver
-		event, and should only be called once per call to enqueue_frame_available. Once 
-		the frame has been successfully enqueued another call to enqueue_frame_available is
-		made, allowing more frames to be enqueued if required."""
-		assert not self._enqueue_in_progress 
-
-		self._enqueue_in_progress = True
-
-		self._last_transmitted_frame = \
-			(self._last_transmitted_frame + 1) % 0x100000000L
-
-		frame_number = self._last_transmitted_frame
-
-		assert -32768 <= a_steps <= 32767
-		assert -32768 <= b_steps <= 32767
-
-		control_data = struct.pack("<Lhh", frame_number, a_steps, b_steps)
-
-		d = self._control_write(TC_ENQUEUE, control_data)
-		d.addCallback(self._handle_enqueue_completed)
-		d.addErrback(self._handle_error)
-
-		return frame_number
-
-	def _handle_enqueue_completed(self, bytes_written):
-#		print "X Done"
-		self._enqueue_in_progress = False
-
-		self._call_enqueue_available()
-
-	def _handle_enqueue_error(self, failure):
-		self._enqueue_in_progress = False
-
-		failure.printTraceback()
-
-	def _call_enqueue_available(self):
-		details = EnqueueDetails(self)
-
-		self._driver.enqueue_frame_available(details)
-
-	def get_counters(self):
-		d = self._control_read(TC_GET_COUNTERS, 28)
-
-		d.addCallback(self._get_counters_completed)
-		d.addErrback(self._handle_error)
-
-		return d
-
-	def get_debug_registers(self):
-		d = self._control_read(TC_GET_DEBUG_REGISTERS, 8)
-
-		d.addCallback(self._get_debug_registers_completed)
-		d.addErrback(self._handle_error)
-
-		return d
-
-	def _get_debug_registers_completed(self, buffer):
-		return struct.unpack("<LL", buffer)
-
-	def _get_counters_completed(self, buffer):
-		counters = CounterDetails()
-
-		counters.reference_frame_number, \
-		counters.a_total_steps, \
-		counters.b_total_steps, \
-		counters.a_guider_steps, \
-		counters.b_guider_steps, \
-		counters.a_measured_steps, \
-		counters.b_measured_steps = struct.unpack("<Lllllll", buffer)
-
-		return counters
-
-	def set_guider_values(self, run_at, frame_number, values):
-		reserved = 0
-
-		if frame_number is None: frame_number = 0
-
-		buffer = struct.pack("<BBHL", run_at, reserved, reserved, frame_number)
-
-		for a_steps, b_steps in values:
-			buffer += struct.pack("<hh", a_steps, b_steps)
-
-		if len(buffer) > 64:
-			raise ControllerUsageException("Too many guider values were specified.")
-
-		d = self._control_write(TC_SET_GUIDER_VALUES, buffer)
-		d.addCallback(self._handle_set_guider_values_completed)
-		d.addErrback(self._handle_error)
-
-		return d
-
-	def _handle_set_guider_values_completed(self, bytes_written):
-		d = self._control_read(TC_GET_GUIDER_RESULT, 8)
-		d.addCallback(self._handle_convert_guider_result)
-		d.addErrback(self._handle_error)
-
-		return d
-
-	def _handle_convert_guider_result(self, buffer):
-		frame, count = struct.unpack("<LL", buffer)
-
-		result = GuiderResult()
-		result.frame = frame
-		result.count = count
-
-		return result
-
-<<<<<<< HEAD
-=======
-	def get_exception_details(self):
-		d = self._control_read(TC_GET_EXCEPTION_DETAILS_LENGTH, 4)
-		d.addCallback(self._handle_get_exception_details_got_length)
-		d.addErrback(self._handle_error)
-
-		return d
-
-	def _handle_get_exception_details_got_length(self, buffer):
-		(length,) = struct.unpack("<L", buffer)
-
-		if length > 0:
-			d = self._control_read(TC_GET_EXCEPTION_DETAILS, length)
-			d.addErrback(self._handle_error)
-
-			return d
-		else:
-			return None
-
-	def get_axis_exception_details(self):
-		d = self.get_exception_details()
-		d.addCallback(self._handle_get_axis_exception_details_completed)
-		d.addErrback(self._handle_error)
-
-		return d
-
-	def _handle_get_axis_exception_details_completed(self, buffer):
-		if buffer is None:
-			return {}
-
-		axis_index, steps, guider_steps, previous_remainder_steps, current_remainder_steps, \
-		  previous_negative_direction, current_negative_direction, \
-		  reserved_a, reserved_b = struct.unpack("<LiiiiBBBB", buffer)
-
-		details = {}
-		details["axis_index"] = axis_index
-		details["steps"] = steps
-		details["guider_steps"] = guider_steps
-		details["previous_remainder_steps"] = previous_remainder_steps
-		details["current_remainder_steps"] = current_remainder_steps
-		details["previous_negative_direction"] = previous_negative_direction
-		details["current_negative_direction"] = current_negative_direction
-
-		return details
-
->>>>>>> a1cc9911
-class Driver(object):
-	def internal_attach_host(self, host):
-		self.host = host
-
-	def initialise(self):
-		"""Called when the controller first starts the event loop.
-
-		During initialisation, the driver can check the current state of the controller,
-		read counters from previous runs, and reset the queue or hardware. A deferred must be
-		returned. When the deferred completes, state and input events start being forwarded.
-		"""
-		pass
-
-	def initialisation_error(self, failure):
-		"""Called when the controller fails to initialise.
-
-		The run loop will exit immediately on an initialisation failure.
-		"""
-		pass
-
-	def runtime_error(self, failure):
-		"""Called when an error has caused the run loop to stop."""
-		pass
-
-	def enqueue_frame_available(self, details):
-		"""Called when the frame queue changes.
-
-		This method is called when the queue changes (for example, when
-		a frame is dequeued, or when a previous enqueue completes). It should 
-		check the state of the queue and, if required, enqueue at most one frame. 
-		Once the frame is enqueued the controller will immediately call this method
-		to allow another to be enqueued.
-
-		The driver is expected to manage the level of the queue itself, by setting
-		the frame prefill to the desired level and by only enqueuing frames when 
-		necessary to maintain the desired queue level.
-
-		An instance of controller.EnqueueDetails is passed in, providing:
-
-		- last_transmitted_frame, the last frame number that this module transmitted
-		  to the controller.
-		- last_enqueued_frame, the last frame number the controller has reported to have
-		  received. This may be an earlier frame than last_transmitted_frame (because the
-		  controller reports this field asynchronously) and should not be used to estimate
-		  the number of frames in the queue.
-		- last_dequeued_frame, the last frame number that was dequeued and loaded on to the
-		  FPGA for generation of steps.
-		- frames_in_queue, the number of frames currently either in the queue or being
-		  enqueued. This count is the difference between last_transmitted_frame and
-		  last_dequeued_frame. Since the dequeuing process runs independently from the
-		  enqueuing process, frames_in_queue may include an extra count from a frame that
-		  has been dequeued on the controller but not yet reported as dequeued.
-		- frames_queue_capacity, the maximum number of frames that can be enqueued. The
-		  queue level is typically maintained below the capacity to minimise control latency.
-		"""
-
-	def state_changed(self, details):
-		"""Called when the state of the controller changes.
-
-		An instance of controller.StateDetails is passed in, providing the
-		state field which is one of the following values:
-
-		- controller.TC_STATE_IDLE
-		- controller.TC_STATE_RUNNING
-		- controller.TC_STATE_EXCEPTION
-
-		And the exception field, which is one of the following values:
-
-		- controller.TC_EXCEPTION_QUEUE_UNDERFLOW
-		- controller.TC_EXCEPTION_QUEUE_NONSEQUENTIAL_FRAME_NUMBER
-		- controller.TC_EXCEPTION_ACCELERATION_LIMIT_EXCEEDED
-		- controller.TC_EXCEPTION_VELOCITY_LIMIT_EXCEEDED
-		- controller.TC_EXCEPTION_DIRECTION_CHANGE_AT_NONZERO_VELOCITY
-		- controller.TC_EXCEPTION_SHUTDOWN_REQUESTED
-		- controller.TC_EXCEPTION_INVALID_CONFIGURATION
-		- controller.TC_EXCEPTION_INTERNAL_UNDERRUN
-		- controller.TC_EXCEPTION_INTERNAL_ERROR
-		- controller.TC_EXCEPTION_MCA_POSITIVE_LIMITED
-		- controller.TC_EXCEPTION_MCA_NEGATIVE_LIMITED
-		- controller.TC_EXCEPTION_MCB_POSITIVE_LIMITED
-		- controller.TC_EXCEPTION_MCB_NEGATIVE_LIMITED
-
-		For printing state details, use the state_description and exception_description properties.
-		"""
-
-	def inputs_changed(self, inputs):
-		"""Called when any of the reportable inputs have changed.
-
-		The reportable inputs are set in the configuration. The inputs are passed in as
-		a long integer bit mask.
-		"""
-		pass
-
-def run(driver, system_poller = None):
-	instance = Controller(driver)
-
-	driver.internal_attach_host(instance)
-
-	if system_poller is None:
-		system_poller = _patched_Poller(select.poll())
-
-	instance.run(system_poller)
-
+class Driver(object):
+	def internal_attach_host(self, host):
+		self.host = host
+
+	def initialise(self):
+		"""Called when the controller first starts the event loop.
+
+		During initialisation, the driver can check the current state of the controller,
+		read counters from previous runs, and reset the queue or hardware. A deferred must be
+		returned. When the deferred completes, state and input events start being forwarded.
+		"""
+		pass
+
+	def initialisation_error(self, failure):
+		"""Called when the controller fails to initialise.
+
+		The run loop will exit immediately on an initialisation failure.
+		"""
+		pass
+
+	def runtime_error(self, failure):
+		"""Called when an error has caused the run loop to stop."""
+		pass
+
+	def enqueue_frame_available(self, details):
+		"""Called when the frame queue changes.
+
+		This method is called when the queue changes (for example, when
+		a frame is dequeued, or when a previous enqueue completes). It should 
+		check the state of the queue and, if required, enqueue at most one frame. 
+		Once the frame is enqueued the controller will immediately call this method
+		to allow another to be enqueued.
+
+		The driver is expected to manage the level of the queue itself, by setting
+		the frame prefill to the desired level and by only enqueuing frames when 
+		necessary to maintain the desired queue level.
+
+		An instance of controller.EnqueueDetails is passed in, providing:
+
+		- last_transmitted_frame, the last frame number that this module transmitted
+		  to the controller.
+		- last_enqueued_frame, the last frame number the controller has reported to have
+		  received. This may be an earlier frame than last_transmitted_frame (because the
+		  controller reports this field asynchronously) and should not be used to estimate
+		  the number of frames in the queue.
+		- last_dequeued_frame, the last frame number that was dequeued and loaded on to the
+		  FPGA for generation of steps.
+		- frames_in_queue, the number of frames currently either in the queue or being
+		  enqueued. This count is the difference between last_transmitted_frame and
+		  last_dequeued_frame. Since the dequeuing process runs independently from the
+		  enqueuing process, frames_in_queue may include an extra count from a frame that
+		  has been dequeued on the controller but not yet reported as dequeued.
+		- frames_queue_capacity, the maximum number of frames that can be enqueued. The
+		  queue level is typically maintained below the capacity to minimise control latency.
+		"""
+
+	def state_changed(self, details):
+		"""Called when the state of the controller changes.
+
+		An instance of controller.StateDetails is passed in, providing the
+		state field which is one of the following values:
+
+		- controller.TC_STATE_IDLE
+		- controller.TC_STATE_RUNNING
+		- controller.TC_STATE_EXCEPTION
+
+		And the exception field, which is one of the following values:
+
+		- controller.TC_EXCEPTION_QUEUE_UNDERFLOW
+		- controller.TC_EXCEPTION_QUEUE_NONSEQUENTIAL_FRAME_NUMBER
+		- controller.TC_EXCEPTION_ACCELERATION_LIMIT_EXCEEDED
+		- controller.TC_EXCEPTION_VELOCITY_LIMIT_EXCEEDED
+		- controller.TC_EXCEPTION_DIRECTION_CHANGE_AT_NONZERO_VELOCITY
+		- controller.TC_EXCEPTION_SHUTDOWN_REQUESTED
+		- controller.TC_EXCEPTION_INVALID_CONFIGURATION
+		- controller.TC_EXCEPTION_INTERNAL_UNDERRUN
+		- controller.TC_EXCEPTION_INTERNAL_ERROR
+		- controller.TC_EXCEPTION_MCA_POSITIVE_LIMITED
+		- controller.TC_EXCEPTION_MCA_NEGATIVE_LIMITED
+		- controller.TC_EXCEPTION_MCB_POSITIVE_LIMITED
+		- controller.TC_EXCEPTION_MCB_NEGATIVE_LIMITED
+
+		For printing state details, use the state_description and exception_description properties.
+		"""
+
+	def inputs_changed(self, inputs):
+		"""Called when any of the reportable inputs have changed.
+
+		The reportable inputs are set in the configuration. The inputs are passed in as
+		a long integer bit mask.
+		"""
+		pass
+
+def run(driver, system_poller = None):
+	instance = Controller(driver)
+
+	driver.internal_attach_host(instance)
+
+	if system_poller is None:
+		system_poller = _patched_Poller(select.poll())
+
+	instance.run(system_poller)
+